--- conflicted
+++ resolved
@@ -57,6 +57,7 @@
 from nova import flags
 from nova import log as logging
 from nova import manager
+from nova import quota
 from nova import utils
 from nova import rpc
 from nova.network import api as network_api
@@ -118,7 +119,7 @@
     used since they share code to RPC.call allocate_fixed_ip on the
     correct network host to configure dnsmasq
     """
-    def _allocate_fixed_ips(self, context, instance, networks, **kwargs):
+    def _allocate_fixed_ips(self, context, instance_id, networks, **kwargs):
         """calls allocate_fixed_ip once for each network"""
         green_pool = greenpool.GreenPool()
         for network in networks:
@@ -127,32 +128,33 @@
                 topic = self.db.queue_get_for(context, FLAGS.network_topic,
                                                            network['host'])
                 args = kwargs
-                args['instance'] = pickle.dumps(instance)
-                args['network'] = pickle.dumps(network)
+                args['instance_id'] = instance_id
+                args['network_id'] = network_id
 
                 green_pool.spawn_n(rpc.call, context, topic,
                                    {'method': '_rpc_allocate_fixed_ip',
                                     'args': args})
             else:
                 # i am the correct host, run here
-                self.allocate_fixed_ip(context, instance, network, **kwargs)
+                self.allocate_fixed_ip(context, instance_id, network, **kwargs)
 
         # wait for all of the allocates (if any) to finish
         green_pool.waitall()
 
-    def _rpc_allocate_fixed_ip(self, context, instance, network, **kwargs):
+    def _rpc_allocate_fixed_ip(self, context, instance_id, network_id,
+                                                           **kwargs):
         """sits in between _allocate_fixed_ips and allocate_fixed_ip to
-        perform pickling for rpc
-        """
-        instance = pickle.loads(instance)
-        network = pickle.loads(network)
-        self.allocate_fixed_ip(context, instance, network, **kwargs)
+        perform network lookup on the far side of rpc
+        """
+        network = self.db.network_get(context, network_id)
+        self.allocate_fixed_ip(context, instance_id, network, **kwargs)
 
 
 class FloatingIP(object):
     """mixin class for adding floating IP functionality to a manager"""
     def init_host_floating_ips(self):
         """configures floating ips owned by host"""
+
         admin_context = context.get_admin_context()
         floating_ips = self.db.floating_ip_get_all_by_host(admin_context,
                                                            self.host)
@@ -165,8 +167,76 @@
                 self.driver.ensure_floating_forward(floating_ip['address'],
                                                     fixed_address)
 
+    def allocate_for_instance(self, context, **kwargs):
+        """handles allocating the floating IP resources for an instance
+        calls super class allocate_for_instance() as well
+
+        rpc.called by network_api
+        """
+        instance_id = kwargs.get('instance_id')
+        project_id = kwargs.get('project_id')
+        LOG.debug(_("floating IP allocation for instance |%s|"), instance_id,
+                                                               context=context)
+        # call the next inherited class's allocate_for_instance()
+        # which is currently the NetworkManager version
+        # do this first so fixed ip is already allocated
+        super(FloatingIP, self).allocate_for_instance(context, **kwargs)
+        if FLAGS.auto_assign_floating_ip:
+            # allocate a floating ip (public_ip is just the address string)
+            public_ip = self.allocate_floating_ip(context, project_id)
+            # set auto_assigned column to true for the floating ip
+            self.db.floating_ip_set_auto_assigned(context, public_ip)
+            # get the floating ip object from public_ip string
+            floating_ip = self.db.floating_ip_get_by_address(context,
+                                                             public_ip)
+
+            # get the first fixed_ip belonging to the instance
+            fixed_ips = self.db.fixed_ip_get_all_by_instance(context,
+                                                             instance_id)
+            fixed_ip = fixed_ips[0] if fixed_ips else None
+
+            # call to correct network host to associate the floating ip
+            network_api.associate_floating_ip(context,
+                                              floating_ip,
+                                              fixed_ip,
+                                              affect_auto_assigned=True)
+
+    def deallocate_for_instance(self, context, **kwargs):
+        """handles deallocating floating IP resources for an instance
+        calls super class deallocate_for_instance() as well
+
+        rpc.called by network_api
+        """
+        instance_id = kwargs.get('instance_id')
+        LOG.debug(_("floating IP deallocation for instance |%s|"), instance_id,
+                                                               context=context)
+
+        fixed_ips = self.db.fixed_ip_get_all_by_instance(context,
+                                                         instance_id)
+        # add to kwargs so we can pass to super to save a db lookup there
+        kwargs['fixed_ips'] = fixed_ips
+        for fixed_ip in fixed_ips:
+            # disassociate floating ips related to fixed_ip
+            for floating_ip in fixed_ip.floating_ips:
+                address = floating_ip['address']
+                network_api.disassociate_floating_ip(context, address)
+                # deallocate if auto_assigned
+                if floating_ip['auto_assigned']:
+                    network_api.release_floating_ip(context, address, True)
+
+        # call the next inherited class's deallocate_for_instance()
+        # which is currently the NetworkManager version
+        # call this after so floating IPs are handled first
+        super(FloatingIP, self).deallocate_for_instance(context, **kwargs)
+
     def allocate_floating_ip(self, context, project_id):
         """Gets an floating ip from the pool."""
+        if quota.allowed_floating_ips(context, 1) < 1:
+            LOG.warn(_('Quota exceeeded for %s, tried to allocate '
+                       'address'),
+                     context.project_id)
+            raise quota.QuotaError(_('Address quota exceeded. You cannot '
+                                     'allocate any more addresses'))
         # TODO(vish): add floating ips through manage command
         return self.db.floating_ip_allocate_address(context,
                                                     self.host,
@@ -197,15 +267,12 @@
 
     This class must be subclassed to support specific topologies.
 
-<<<<<<< HEAD
     host management:
         hosts configure themselves for networks they are assigned to in the
         table upon startup. If there are networks in the table which do not
         have hosts, those will be filled in and have hosts configured
         as the hosts pick them up one at time during their periodic task.
         The one at a time part is to flatten the layout to help scale
-=======
->>>>>>> 330b3feb
     """
 
     timeout_fixed_ips = True
@@ -218,17 +285,10 @@
                                                 *args, **kwargs)
 
     def init_host(self):
-<<<<<<< HEAD
         """Do any initialization that needs to be run if this is a
         standalone service.
         """
         # Set up this host for networks in which it's already
-=======
-        """Do any initialization for a standalone service."""
-        self.driver.init_host()
-        self.driver.ensure_metadata_ip()
-        # Set up networking for the projects for which we're already
->>>>>>> 330b3feb
         # the designated network host.
         ctxt = context.get_admin_context()
         for network in self.db.network_get_all_by_host(ctxt, self.host):
@@ -269,7 +329,7 @@
                 # return so worker will only grab 1 (to help scale flatter)
                 return self.set_network_host(context, network['id'])
 
-    def _get_networks_for_instance(self, context, instance=None):
+    def _get_networks_for_instance(self, context, instance_id, project_id):
         """determine which networks an instance should connect to"""
         # TODO(tr3buchet) maybe this needs to be updated in the future if
         #                 there is a better way to determine which networks
@@ -280,73 +340,58 @@
         return [network for network in networks if
                 not network['vlan'] and network['host']]
 
-    def allocate_for_instance(self, context, instance, **kwargs):
+    def allocate_for_instance(self, context, **kwargs):
         """handles allocating the various network resources for an instance
 
         rpc.called by network_api
-        instance expected to be pickled
-        return value is also pickled
-        """
-        instance = pickle.loads(instance)
-        LOG.debug(_("network allocations for instance %s"), instance['id'],
+        """
+        instance_id = kwargs.get('instance_id')
+        project_id = kwargs.get('project_id')
+        type_id = kwargs.get('instance_type_id')
+        admin_context = context.elevated()
+        LOG.debug(_("network allocations for instance %s"), instance_id,
                                                             context=context)
-        admin_context = context.elevated()
-        networks = self._get_networks_for_instance(admin_context, instance)
-        self._allocate_mac_addresses(context, instance, networks)
-        self._allocate_fixed_ips(admin_context, instance, networks, **kwargs)
-        return pickle.dumps(self._create_nw_info(admin_context, instance))
-
-    def deallocate_for_instance(self, context, instance, **kwargs):
+        networks = self._get_networks_for_instance(admin_context, instance_id,
+                                                                  project_id)
+        self._allocate_mac_addresses(context, instance_id, networks)
+        self._allocate_fixed_ips(admin_context, instance_id, networks,
+                                                             **kwargs)
+        return self.get_instance_nw_info(context, instance_id, type_id)
+
+    def deallocate_for_instance(self, context, **kwargs):
         """handles deallocating various network resources for an instance
 
         rpc.called by network_api
-        instance is expected to be pickled
-        """
-        instance = pickle.loads(instance)
-        LOG.debug(_("network deallocation for instance |%s|"), instance['id'],
+        kwargs can contain fixed_ips to circumvent another db lookup
+        """
+        instance_id = kwargs.get('instance_id')
+        fixed_ips = kwargs.get('fixed_ips') or \
+                  self.db.fixed_ip_get_all_by_instance(context, instance_id)
+        LOG.debug(_("network deallocation for instance |%s|"), instance_id,
                                                                context=context)
-
         # deallocate mac addresses
         self.db.mac_address_delete_by_instance(context, instance_id)
 
         # deallocate fixed ips
-        for fixed_ip in self.db.fixed_ip_get_all_by_instance(context,
-                                                             instance['id']):
-            # disassociate floating ips related to fixed_ip
-            for floating_ip in fixed_ip.floating_ips:
-                network_api.disassociate_floating_ip(context,
-                                                     floating_ip['address'])
-            # then deallocate fixed_ip
+        for fixed_ip in fixed_ips:
             self.deallocate_fixed_ip(context, fixed_ip['address'], **kwargs)
 
-    def get_instance_nw_info(self, context, instance):
-        """unpickles instance and calls _create_nw_info
-           then pickles its return for passing through rpc
-
-        rpc.called by network_api
-        instance is expected to be pickled
-        return value is also pickled
-        """
-        instance = pickle.loads(instance)
-        LOG.debug(_("getting network info for instance |%s|"), instance['id'])
-        admin_context = context.elevated()
-        return pickle.dumps(self._create_nw_info(admin_context, instance))
-
-    def _create_nw_info(self, context, instance):
+    def get_instance_nw_info(self, context, instance_id, instance_type_id):
         """creates network info list for instance
 
-        called by allocate_for_instance and get_instance_nw_info
+        called by allocate_for_instance and netowrk_api
         context needs to be elevated
         returns network info list [(network,info),(network,info)...]
-        where network is a db object and info is a dict
+        where network = dict containing pertinent data from a network db object
+        and info = dict containing pertinent networking data
         """
         # TODO(tr3buchet) should handle floating IPs as well?
         fixed_ips = self.db.fixed_ip_get_all_by_instance(context,
-                                                         instance['id'])
+                                                         instance_id)
         mac_addresses = self.db.mac_address_get_all_by_instance(context,
-                                                                instance['id'])
+                                                                instance_id)
         flavor = self.db.instance_type_get_by_id(context,
-                                                 instance['instance_type_id'])
+                                                 instance_type_id)
         network_info = []
         # a mac_address contains address, instance_id, network_id
         # it is also joined to the instance and network given by those IDs
@@ -370,7 +415,8 @@
                                                mac_address['address']),
                     "netmask": network['netmask_v6'],
                     "enabled": "1"}
-
+            network_dict = {
+                'bridge': network['bridge']}
             info = {
                 'label': network['label'],
                 'gateway': network['gateway'],
@@ -384,14 +430,14 @@
             # TODO(tr3buchet): handle ip6 routes here as well
             if network['gateway_v6']:
                 info['gateway6'] = network['gateway_v6']
-            network_info.append((network, info))
+            network_info.append((network_dict, info))
         return network_info
 
-    def _allocate_mac_addresses(self, context, instance, networks):
+    def _allocate_mac_addresses(self, context, instance_id, networks):
         """generates and stores mac addresses"""
         for network in networks:
             mac_address = {'address': self.generate_mac_address(),
-                           'instance_id': instance['id'],
+                           'instance_id': instance_id,
                            'network_id': network['id']}
             # try 5 times to create a unique mac_address
             for i in range(5):
@@ -412,7 +458,7 @@
                random.randint(0x00, 0xff)]
         return ':'.join(map(lambda x: "%02x" % x, mac))
 
-    def allocate_fixed_ip(self, context, instance, network, **kwargs):
+    def allocate_fixed_ip(self, context, instance_id, network, **kwargs):
         """Gets a fixed ip from the pool."""
         # TODO(vish): when this is called by compute, we can associate compute
         #             with a network, or a cluster of computes with a network
@@ -420,9 +466,9 @@
         #             network_get_by_compute_host
         address = self.db.fixed_ip_associate_pool(context.elevated(),
                                                   network['id'],
-                                                  instance['id'])
+                                                  instance_id)
         mac = self.db.mac_address_get_by_instance_and_network(context,
-                                                              instance['id'],
+                                                              instance_id,
                                                               network['id'])
         values = {'allocated': True,
                   'mac_address_id': mac['id']}
@@ -441,17 +487,10 @@
         if not instance_ref:
             raise exception.Error(_('IP %s leased that is not associated') %
                                   address)
-<<<<<<< HEAD
         mac_address = fixed_ip_ref['mac_address']['address']
         if mac_address != mac:
-            raise exception.Error(_("IP %(address)s leased to bad"
-                    " mac %(mac_address)s vs %(mac)s") % locals())
-=======
-        if instance_ref['mac_address'] != mac:
-            inst_addr = instance_ref['mac_address']
-            raise exception.Error(_('IP %(address)s leased to bad mac'
-                                    ' %(inst_addr)s vs %(mac)s') % locals())
->>>>>>> 330b3feb
+            raise exception.Error(_('IP %(address)s leased to bad'
+                    ' mac %(mac_address)s vs %(mac)s') % locals())
         now = datetime.datetime.utcnow()
         self.db.fixed_ip_update(context,
                                 fixed_ip_ref['address'],
@@ -469,17 +508,10 @@
         if not instance_ref:
             raise exception.Error(_('IP %s released that is not associated') %
                                   address)
-<<<<<<< HEAD
         mac_address = fixed_ip_ref['mac_address']['address']
         if mac_address != mac:
-            raise exception.Error(_("IP %(address)s released from"
-                    " bad mac %(mac_address)s vs %(mac)s") % locals())
-=======
-        if instance_ref['mac_address'] != mac:
-            inst_addr = instance_ref['mac_address']
-            raise exception.Error(_('IP %(address)s released from bad mac'
-                                    ' %(inst_addr)s vs %(mac)s') % locals())
->>>>>>> 330b3feb
+            raise exception.Error(_('IP %(address)s released from'
+                    ' bad mac %(mac_address)s vs %(mac)s') % locals())
         if not fixed_ip_ref['leased']:
             LOG.warn(_('IP %s released that was not leased'), address,
                      context=context)
@@ -492,33 +524,8 @@
             #             means there will stale entries in the conf file
             #             the code below will update the file if necessary
             if FLAGS.update_dhcp_on_disassociate:
-<<<<<<< HEAD
                 network = self.db.fixed_ip_get_network(context, address)
                 self.driver.update_dhcp(context, network['id'])
-=======
-                network_ref = self.db.fixed_ip_get_network(context, address)
-                self.driver.update_dhcp(context, network_ref['id'])
-
-    def get_network_host(self, context):
-        """Get the network host for the current context."""
-        network_ref = self.db.network_get_by_bridge(context,
-                                                    FLAGS.flat_network_bridge)
-        # NOTE(vish): If the network has no host, use the network_host flag.
-        #             This could eventually be a a db lookup of some sort, but
-        #             a flag is easy to handle for now.
-        host = network_ref['host']
-        if not host:
-            topic = self.db.queue_get_for(context,
-                                          FLAGS.network_topic,
-                                          FLAGS.network_host)
-            if FLAGS.fake_call:
-                return self.set_network_host(context, network_ref['id'])
-            host = rpc.call(context,
-                            FLAGS.network_topic,
-                            {'method': 'set_network_host',
-                             'args': {'network_id': network_ref['id']}})
-        return host
->>>>>>> 330b3feb
 
     def create_networks(self, context, cidr, num_networks, network_size,
                         cidr_v6, label, bridge, bridge_interface, **kwargs):
@@ -543,21 +550,12 @@
             net['broadcast'] = str(project_net.broadcast())
             net['dhcp_start'] = str(project_net[2])
             if num_networks > 1:
-<<<<<<< HEAD
-                net['label'] = "%s_%d" % (label, index)
-=======
-                net['label'] = '%s_%d' % (label, count)
->>>>>>> 330b3feb
+                net['label'] = '%s_%d' % (label, index)
             else:
                 net['label'] = label
 
-<<<<<<< HEAD
             if FLAGS.use_ipv6:
-                cidr_v6 = "%s/%s" % (fixed_net_v6[start_v6],
-=======
-            if(FLAGS.use_ipv6):
                 cidr_v6 = '%s/%s' % (fixed_net_v6[start_v6],
->>>>>>> 330b3feb
                                      significant_bits_v6)
                 net['cidr_v6'] = cidr_v6
                 project_net_v6 = IPy.IP(cidr_v6)
@@ -615,7 +613,7 @@
                                               'address': address,
                                               'reserved': reserved})
 
-    def _allocate_fixed_ips(self, context, instance, networks, **kwargs):
+    def _allocate_fixed_ips(self, context, instance_id, networks, **kwargs):
         """calls allocate_fixed_ip once for each network"""
         raise NotImplementedError()
 
@@ -661,31 +659,20 @@
 
     timeout_fixed_ips = False
 
-<<<<<<< HEAD
-    def _allocate_fixed_ips(self, context, instance, networks, **kwargs):
+    def _allocate_fixed_ips(self, context, instance_id, networks, **kwargs):
         """calls allocate_fixed_ip once for each network"""
         for network in networks:
-            self.allocate_fixed_ip(context, instance, network, **kwargs)
+            self.allocate_fixed_ip(context, instance_id, network, **kwargs)
 
     def deallocate_fixed_ip(self, context, address, **kwargs):
         """Returns a fixed ip to the pool."""
         super(FlatManager, self).deallocate_fixed_ip(context, address,
                                                               **kwargs)
         self.db.fixed_ip_disassociate(context, address)
-=======
-    def init_host(self):
-        """Do any initialization for a standalone service."""
-        #Fix for bug 723298 - do not call init_host on superclass
-        #Following code has been copied for NetworkManager.init_host
-        ctxt = context.get_admin_context()
-        for network in self.db.host_get_networks(ctxt, self.host):
-            self._on_set_network_host(ctxt, network['id'])
->>>>>>> 330b3feb
 
     def setup_compute_network(self, context, instance_id):
         """Network is created manually.
-        this code is run on and by the compute host, not on network
-        hosts
+        this code is run on and by the compute host, not on network hosts
         """
         pass
 
@@ -697,7 +684,7 @@
         self.db.network_update(context, network_id, net)
 
 
-class FlatDHCPManager(NetworkManager, RPCAllocateFixedIP, FloatingIP):
+class FlatDHCPManager(FloatingIP, RPCAllocateFixedIP, NetworkManager):
     """Flat networking with dhcp.
 
     FlatDHCPManager will start up one dhcp server to give out addresses.
@@ -707,16 +694,12 @@
     """
 
     def init_host(self):
-<<<<<<< HEAD
         """Do any initialization that needs to be run if this is a
         standalone service.
         """
         self.driver.init_host()
         self.driver.ensure_metadata_ip()
 
-=======
-        """Do any initialization for a standalone service."""
->>>>>>> 330b3feb
         super(FlatDHCPManager, self).init_host()
         self.init_host_floating_ips()
 
@@ -724,18 +707,17 @@
 
     def setup_compute_network(self, context, instance_id):
         """Sets up matching networks for compute hosts.
-        this code is run on and by the compute host, not on network
-        hosts
+        this code is run on and by the compute host, not on network hosts
         """
         networks = db.network_get_all_by_instance(context, instance_id)
         for network in networks:
             self.driver.ensure_bridge(network['bridge'],
                                       network['bridge_interface'])
 
-    def allocate_fixed_ip(self, context, instance, network, **kwargs):
+    def allocate_fixed_ip(self, context, instance_id, network, **kwargs):
         """Allocate flat_network fixed_ip, then setup dhcp for this network."""
         address = super(FlatDHCPManager, self).allocate_fixed_ip(context,
-                                                                 instance,
+                                                                 instance_id,
                                                                  network,
                                                                  **kwargs)
         if not FLAGS.fake_network:
@@ -772,7 +754,6 @@
     """
 
     def init_host(self):
-<<<<<<< HEAD
         """Do any initialization that needs to be run if this is a
         standalone service.
         """
@@ -780,27 +761,24 @@
         self.driver.init_host()
         self.driver.ensure_metadata_ip()
 
-=======
-        """Do any initialization for a standalone service."""
->>>>>>> 330b3feb
         super(VlanManager, self).init_host()
         self.init_host_floating_ips()
 
         self.driver.metadata_forward()
 
-    def allocate_fixed_ip(self, context, instance, network, **kwargs):
+    def allocate_fixed_ip(self, context, instance_id, network, **kwargs):
         """Gets a fixed ip from the pool."""
         if kwargs.get('vpn', None):
             address = network['vpn_private_address']
             self.db.fixed_ip_associate(context,
                                        address,
-                                       instance['id'])
+                                       instance_id)
         else:
             address = self.db.fixed_ip_associate_pool(context,
                                                       network['id'],
-                                                      instance['id'])
+                                                      instance_id)
         mac = self.db.mac_address_get_by_instance_and_network(context,
-                                                              instance['id'],
+                                                              instance_id,
                                                               network['id'])
         values = {'allocated': True,
                   'mac_address_id': mac['id']}
@@ -810,8 +788,7 @@
 
     def setup_compute_network(self, context, instance_id):
         """Sets up matching network for compute hosts.
-        this code is run on and by the compute host, not on network
-        hosts
+        this code is run on and by the compute host, not on network hosts
         """
         networks = self.db.network_get_all_by_instance(context, instance_id)
         for network in networks:
@@ -819,11 +796,10 @@
                                            network['bridge'],
                                            network['bridge_interface'])
 
-    def _get_networks_for_instance(self, context, instance):
+    def _get_networks_for_instance(self, context, instance_id, project_id):
         """determine which networks an instance should connect to"""
         # get networks associated with project
-        networks = self.db.project_get_networks(context,
-                                                instance['project_id'])
+        networks = self.db.project_get_networks(context, project_id)
 
         # return only networks which have host set
         return [network for network in networks if network['host']]
@@ -840,74 +816,10 @@
         fixed_net = IPy.IP(kwargs['cidr'])
         if fixed_net.len() < kwargs['num_networks'] * kwargs['network_size']:
             raise ValueError(_('The network range is not big enough to fit '
-<<<<<<< HEAD
                   '%(num_networks)s. Network size is %(network_size)s') %
                   kwargs)
 
         super(VlanManager, self).create_networks(context, vpn=True, **kwargs)
-=======
-                  '%(num_networks)s. Network size is %(network_size)s' %
-                  locals()))
-
-        fixed_net_v6 = IPy.IP(cidr_v6)
-        network_size_v6 = 1 << 64
-        significant_bits_v6 = 64
-        for index in range(num_networks):
-            vlan = vlan_start + index
-            start = index * network_size
-            start_v6 = index * network_size_v6
-            significant_bits = 32 - int(math.log(network_size, 2))
-            cidr = "%s/%s" % (fixed_net[start], significant_bits)
-            project_net = IPy.IP(cidr)
-            net = {}
-            net['cidr'] = cidr
-            net['netmask'] = str(project_net.netmask())
-            net['gateway'] = str(project_net[1])
-            net['broadcast'] = str(project_net.broadcast())
-            net['vpn_private_address'] = str(project_net[2])
-            net['dhcp_start'] = str(project_net[3])
-            net['vlan'] = vlan
-            net['bridge'] = 'br%s' % vlan
-            if(FLAGS.use_ipv6):
-                cidr_v6 = '%s/%s' % (fixed_net_v6[start_v6],
-                                     significant_bits_v6)
-                net['cidr_v6'] = cidr_v6
-
-            # NOTE(vish): This makes ports unique accross the cloud, a more
-            #             robust solution would be to make them unique per ip
-            net['vpn_public_port'] = vpn_start + index
-            network_ref = None
-            try:
-                network_ref = db.network_get_by_cidr(context, cidr)
-            except exception.NotFound:
-                pass
-
-            if network_ref is not None:
-                raise ValueError(_('Network with cidr %s already exists' %
-                                   cidr))
-
-            network_ref = self.db.network_create_safe(context, net)
-            if network_ref:
-                self._create_fixed_ips(context, network_ref['id'])
-
-    def get_network_host(self, context):
-        """Get the network for the current context."""
-        network_ref = self.db.project_get_network(context.elevated(),
-                                                  context.project_id)
-        # NOTE(vish): If the network has no host, do a call to get an
-        #             available host.  This should be changed to go through
-        #             the scheduler at some point.
-        host = network_ref['host']
-        if not host:
-            if FLAGS.fake_call:
-                return self.set_network_host(context, network_ref['id'])
-            host = rpc.call(context,
-                            FLAGS.network_topic,
-                            {'method': 'set_network_host',
-                             'args': {'network_id': network_ref['id']}})
-
-        return host
->>>>>>> 330b3feb
 
     def _on_set_network_host(self, context, network_id):
         """Called when this host becomes the host for a network."""
