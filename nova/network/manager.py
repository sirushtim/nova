# vim: tabstop=4 shiftwidth=4 softtabstop=4

# Copyright 2010 United States Government as represented by the
# Administrator of the National Aeronautics and Space Administration.
# All Rights Reserved.
#
#    Licensed under the Apache License, Version 2.0 (the "License"); you may
#    not use this file except in compliance with the License. You may obtain
#    a copy of the License at
#
#         http://www.apache.org/licenses/LICENSE-2.0
#
#    Unless required by applicable law or agreed to in writing, software
#    distributed under the License is distributed on an "AS IS" BASIS, WITHOUT
#    WARRANTIES OR CONDITIONS OF ANY KIND, either express or implied. See the
#    License for the specific language governing permissions and limitations
#    under the License.

"""Network Hosts are responsible for allocating ips and setting up network.

There are multiple backend drivers that handle specific types of networking
topologies.  All of the network commands are issued to a subclass of
:class:`NetworkManager`.

**Related Flags**

:network_driver:  Driver to use for network creation
:flat_network_bridge:  Bridge device for simple network instances
:flat_interface:  FlatDhcp will bridge into this interface if set
:flat_network_dns:  Dns for simple network
:vlan_start:  First VLAN for private networks
:vpn_ip:  Public IP for the cloudpipe VPN servers
:vpn_start:  First Vpn port for private networks
:cnt_vpn_clients:  Number of addresses reserved for vpn clients
:network_size:  Number of addresses in each private subnet
:floating_range:  Floating IP address block
:fixed_range:  Fixed IP address block
:date_dhcp_on_disassociate:  Whether to update dhcp when fixed_ip
                             is disassociated
:fixed_ip_disassociate_timeout:  Seconds after which a deallocated ip
                                 is disassociated
:create_unique_mac_address_attempts:  Number of times to attempt creating
                                      a unique mac address

"""

import datetime
import math
import netaddr
import socket
from eventlet import greenpool

from nova import context
from nova import db
from nova import exception
from nova import flags
from nova import ipv6
from nova import log as logging
from nova import manager
from nova import quota
from nova import utils
from nova import rpc
from nova.network import api as network_api
import random


LOG = logging.getLogger("nova.network.manager")


FLAGS = flags.FLAGS
flags.DEFINE_string('flat_network_bridge', 'br100',
                    'Bridge for simple network instances')
flags.DEFINE_string('flat_network_dns', '8.8.4.4',
                    'Dns for simple network')
flags.DEFINE_bool('flat_injected', True,
                  'Whether to attempt to inject network setup into guest')
flags.DEFINE_string('flat_interface', None,
                    'FlatDhcp will bridge into this interface if set')
flags.DEFINE_integer('vlan_start', 100, 'First VLAN for private networks')
flags.DEFINE_string('vlan_interface', None,
                    'vlans will bridge into this interface if set')
flags.DEFINE_integer('num_networks', 1, 'Number of networks to support')
flags.DEFINE_string('vpn_ip', '$my_ip',
                    'Public IP for the cloudpipe VPN servers')
flags.DEFINE_integer('vpn_start', 1000, 'First Vpn port for private networks')
flags.DEFINE_bool('multi_host', False,
                  'Default value for multi_host in networks')
flags.DEFINE_integer('network_size', 256,
                        'Number of addresses in each private subnet')
flags.DEFINE_string('floating_range', '4.4.4.0/24',
                    'Floating IP address block')
flags.DEFINE_string('fixed_range', '10.0.0.0/8', 'Fixed IP address block')
flags.DEFINE_string('fixed_range_v6', 'fd00::/48', 'Fixed IPv6 address block')
flags.DEFINE_string('gateway_v6', None, 'Default IPv6 gateway')
flags.DEFINE_integer('cnt_vpn_clients', 0,
                     'Number of addresses reserved for vpn clients')
flags.DEFINE_string('network_driver', 'nova.network.linux_net',
                    'Driver to use for network creation')
flags.DEFINE_bool('update_dhcp_on_disassociate', False,
                  'Whether to update dhcp when fixed_ip is disassociated')
flags.DEFINE_integer('fixed_ip_disassociate_timeout', 600,
                     'Seconds after which a deallocated ip is disassociated')
flags.DEFINE_integer('create_unique_mac_address_attempts', 5,
                     'Number of attempts to create unique mac address')
flags.DEFINE_bool('auto_assign_floating_ip', False,
                  'Autoassigning floating ip to VM')
flags.DEFINE_bool('use_ipv6', False,
                  'use the ipv6')
flags.DEFINE_string('network_host', socket.gethostname(),
                    'Network host to use for ip allocation in flat modes')
flags.DEFINE_bool('fake_call', False,
                  'If True, skip using the queue and make local calls')


class AddressAlreadyAllocated(exception.Error):
    """Address was already allocated."""
    pass


class RPCAllocateFixedIP(object):
    """Mixin class originally for FlatDCHP and VLAN network managers.

    used since they share code to RPC.call allocate_fixed_ip on the
    correct network host to configure dnsmasq
    """
    def _allocate_fixed_ips(self, context, instance_id, host, networks,
                            **kwargs):
        """Calls allocate_fixed_ip once for each network."""
        green_pool = greenpool.GreenPool()

        vpn = kwargs.pop('vpn')
        requested_networks = kwargs.pop('requested_networks')

        for network in networks:
            address = None
            if requested_networks is not None:
                for id, fixed_ip in requested_networks:
                    if (network['id'] == id):
                        address = fixed_ip
                        break

            # NOTE(vish): if we are not multi_host pass to the network host
            if not network['multi_host']:
                host = network['host']
            # NOTE(vish): if there is no network host, set one
            if host == None:
                host = rpc.call(context, FLAGS.network_topic,
                                {'method': 'set_network_host',
                                 'args': {'network_ref': network}})
            if host != self.host:
                # need to call allocate_fixed_ip to correct network host
                topic = self.db.queue_get_for(context,
                                              FLAGS.network_topic,
                                              host)
                args = {}
                args['instance_id'] = instance_id
                args['network_id'] = network['id']
                args['address'] = address
                args['vpn'] = vpn

                green_pool.spawn_n(rpc.call, context, topic,
                                   {'method': '_rpc_allocate_fixed_ip',
                                    'args': args})
            else:
                # i am the correct host, run here
                self.allocate_fixed_ip(context, instance_id, network,
                                       vpn=vpn, address=address)

        # wait for all of the allocates (if any) to finish
        green_pool.waitall()

    def _rpc_allocate_fixed_ip(self, context, instance_id, network_id,
                               **kwargs):
        """Sits in between _allocate_fixed_ips and allocate_fixed_ip to
        perform network lookup on the far side of rpc.
        """
        network = self.db.network_get(context, network_id)
        self.allocate_fixed_ip(context, instance_id, network, **kwargs)


class FloatingIP(object):
    """Mixin class for adding floating IP functionality to a manager."""
    def init_host_floating_ips(self):
        """Configures floating ips owned by host."""

        admin_context = context.get_admin_context()
        try:
            floating_ips = self.db.floating_ip_get_all_by_host(admin_context,
                                                               self.host)
        except exception.NotFound:
            return

        for floating_ip in floating_ips:
            if floating_ip.get('fixed_ip', None):
                fixed_address = floating_ip['fixed_ip']['address']
                # NOTE(vish): The False here is because we ignore the case
                #             that the ip is already bound.
                self.driver.bind_floating_ip(floating_ip['address'], False)
                self.driver.ensure_floating_forward(floating_ip['address'],
                                                    fixed_address)

    def allocate_for_instance(self, context, **kwargs):
        """Handles allocating the floating IP resources for an instance.

        calls super class allocate_for_instance() as well

        rpc.called by network_api
        """
        instance_id = kwargs.get('instance_id')
        project_id = kwargs.get('project_id')
        requested_networks = kwargs.get('requested_networks')
        LOG.debug(_("floating IP allocation for instance |%s|"), instance_id,
                                                               context=context)
        # call the next inherited class's allocate_for_instance()
        # which is currently the NetworkManager version
        # do this first so fixed ip is already allocated
        ips = super(FloatingIP, self).allocate_for_instance(context, **kwargs)
        if FLAGS.auto_assign_floating_ip:
            # allocate a floating ip (public_ip is just the address string)
            public_ip = self.allocate_floating_ip(context, project_id)
            # set auto_assigned column to true for the floating ip
            self.db.floating_ip_set_auto_assigned(context, public_ip)
            # get the floating ip object from public_ip string
            floating_ip = self.db.floating_ip_get_by_address(context,
                                                             public_ip)

            # get the first fixed_ip belonging to the instance
            fixed_ips = self.db.fixed_ip_get_by_instance(context, instance_id)
            fixed_ip = fixed_ips[0] if fixed_ips else None

            # call to correct network host to associate the floating ip
            self.network_api.associate_floating_ip(context,
                                              floating_ip,
                                              fixed_ip,
                                              affect_auto_assigned=True)
        return ips

    def deallocate_for_instance(self, context, **kwargs):
        """Handles deallocating floating IP resources for an instance.

        calls super class deallocate_for_instance() as well.

        rpc.called by network_api
        """
        instance_id = kwargs.get('instance_id')
        LOG.debug(_("floating IP deallocation for instance |%s|"), instance_id,
                                                               context=context)

        fixed_ips = self.db.fixed_ip_get_by_instance(context, instance_id)
        # add to kwargs so we can pass to super to save a db lookup there
        kwargs['fixed_ips'] = fixed_ips
        for fixed_ip in fixed_ips:
            # disassociate floating ips related to fixed_ip
            for floating_ip in fixed_ip.floating_ips:
                address = floating_ip['address']
                self.network_api.disassociate_floating_ip(context, address)
                # deallocate if auto_assigned
                if floating_ip['auto_assigned']:
                    self.network_api.release_floating_ip(context,
                                                         address,
                                                         True)

        # call the next inherited class's deallocate_for_instance()
        # which is currently the NetworkManager version
        # call this after so floating IPs are handled first
        super(FloatingIP, self).deallocate_for_instance(context, **kwargs)

    def allocate_floating_ip(self, context, project_id):
        """Gets an floating ip from the pool."""
        # NOTE(tr3buchet): all networks hosts in zone now use the same pool
        LOG.debug("QUOTA: %s" % quota.allowed_floating_ips(context, 1))
        if quota.allowed_floating_ips(context, 1) < 1:
            LOG.warn(_('Quota exceeded for %s, tried to allocate '
                       'address'),
                     context.project_id)
            raise quota.QuotaError(_('Address quota exceeded. You cannot '
                                     'allocate any more addresses'))
        # TODO(vish): add floating ips through manage command
        return self.db.floating_ip_allocate_address(context,
                                                    project_id)

    def associate_floating_ip(self, context, floating_address, fixed_address):
        """Associates an floating ip to a fixed ip."""
        self.db.floating_ip_fixed_ip_associate(context,
                                               floating_address,
                                               fixed_address)
        self.driver.bind_floating_ip(floating_address)
        self.driver.ensure_floating_forward(floating_address, fixed_address)

    def disassociate_floating_ip(self, context, floating_address):
        """Disassociates a floating ip."""
        fixed_address = self.db.floating_ip_disassociate(context,
                                                         floating_address)
        self.driver.unbind_floating_ip(floating_address)
        self.driver.remove_floating_forward(floating_address, fixed_address)

    def deallocate_floating_ip(self, context, floating_address):
        """Returns an floating ip to the pool."""
        self.db.floating_ip_deallocate(context, floating_address)


class NetworkManager(manager.SchedulerDependentManager):
    """Implements common network manager functionality.

    This class must be subclassed to support specific topologies.

    host management:
        hosts configure themselves for networks they are assigned to in the
        table upon startup. If there are networks in the table which do not
        have hosts, those will be filled in and have hosts configured
        as the hosts pick them up one at time during their periodic task.
        The one at a time part is to flatten the layout to help scale
    """

    # If True, this manager requires VIF to create a bridge.
    SHOULD_CREATE_BRIDGE = False

    # If True, this manager requires VIF to create VLAN tag.
    SHOULD_CREATE_VLAN = False

    timeout_fixed_ips = True

    def __init__(self, network_driver=None, *args, **kwargs):
        if not network_driver:
            network_driver = FLAGS.network_driver
        self.driver = utils.import_object(network_driver)
        self.network_api = network_api.API()
        super(NetworkManager, self).__init__(service_name='network',
                                                *args, **kwargs)

    @utils.synchronized('get_dhcp')
    def _get_dhcp_ip(self, context, network_ref, host=None):
        """Get the proper dhcp address to listen on."""
        # NOTE(vish): this is for compatibility
        if not network_ref['multi_host']:
            return network_ref['gateway']

        if not host:
            host = self.host
        network_id = network_ref['id']
        try:
            fip = self.db.fixed_ip_get_by_network_host(context,
                                                       network_id,
                                                       host)
            return fip['address']
        except exception.FixedIpNotFoundForNetworkHost:
            elevated = context.elevated()
            return self.db.fixed_ip_associate_pool(elevated,
                                                   network_id,
                                                   host=host)

    def init_host(self):
        """Do any initialization that needs to be run if this is a
        standalone service.
        """
        # NOTE(vish): Set up networks for which this host already has
        #             an ip address.
        ctxt = context.get_admin_context()
        for network in self.db.network_get_all_by_host(ctxt, self.host):
            self._setup_network(ctxt, network)

    def periodic_tasks(self, context=None):
        """Tasks to be run at a periodic interval."""
        super(NetworkManager, self).periodic_tasks(context)
        if self.timeout_fixed_ips:
            now = utils.utcnow()
            timeout = FLAGS.fixed_ip_disassociate_timeout
            time = now - datetime.timedelta(seconds=timeout)
            num = self.db.fixed_ip_disassociate_all_by_timeout(context,
                                                               self.host,
                                                               time)
            if num:
                LOG.debug(_('Dissassociated %s stale fixed ip(s)'), num)

    def set_network_host(self, context, network_ref):
        """Safely sets the host of the network."""
        LOG.debug(_('setting network host'), context=context)
        host = self.db.network_set_host(context,
                                        network_ref['id'],
                                        self.host)
        return host

    def _get_networks_for_instance(self, context, instance_id, project_id,
                                   requested_networks=None):
        """Determine & return which networks an instance should connect to."""
        # TODO(tr3buchet) maybe this needs to be updated in the future if
        #                 there is a better way to determine which networks
        #                 a non-vlan instance should connect to
<<<<<<< HEAD
        if requested_networks is not None and len(requested_networks) != 0:
            networks = self.db.network_get_requested_networks(context,
                                                    requested_networks)
        else:
            try:
                networks = self.db.network_get_all(context)
            except exception.NoNetworksFound:
                # we don't care if no networks are found
                pass
=======
        try:
            networks = self.db.network_get_all(context)
        except exception.NoNetworksFound:
            return []
>>>>>>> 4a52d498

        # return only networks which are not vlan networks
        return [network for network in networks if
                not network['vlan']]

    def allocate_for_instance(self, context, **kwargs):
        """Handles allocating the various network resources for an instance.

        rpc.called by network_api
        """
        instance_id = kwargs.pop('instance_id')
        host = kwargs.pop('host')
        project_id = kwargs.pop('project_id')
        type_id = kwargs.pop('instance_type_id')
        requested_networks = kwargs.pop('requested_networks')
        vpn = kwargs.pop('vpn')
        admin_context = context.elevated()
        LOG.debug(_("network allocations for instance %s"), instance_id,
                                                            context=context)
        networks = self._get_networks_for_instance(admin_context,
                                        instance_id, project_id,
                                        requested_networks=requested_networks)
        self._allocate_mac_addresses(context, instance_id, networks)
        self._allocate_fixed_ips(admin_context, instance_id,
                                 host, networks, vpn=vpn,
                                 requested_networks=requested_networks)
        return self.get_instance_nw_info(context, instance_id, type_id, host)

    def deallocate_for_instance(self, context, **kwargs):
        """Handles deallocating various network resources for an instance.

        rpc.called by network_api
        kwargs can contain fixed_ips to circumvent another db lookup
        """
        instance_id = kwargs.pop('instance_id')
        fixed_ips = kwargs.get('fixed_ips') or \
                  self.db.fixed_ip_get_by_instance(context, instance_id)
        LOG.debug(_("network deallocation for instance |%s|"), instance_id,
                                                               context=context)
        # deallocate fixed ips
        for fixed_ip in fixed_ips:
            self.deallocate_fixed_ip(context, fixed_ip['address'], **kwargs)

        # deallocate vifs (mac addresses)
        self.db.virtual_interface_delete_by_instance(context, instance_id)

    def get_instance_nw_info(self, context, instance_id,
                             instance_type_id, host):
        """Creates network info list for instance.

        called by allocate_for_instance and netowrk_api
        context needs to be elevated
        :returns: network info list [(network,info),(network,info)...]
        where network = dict containing pertinent data from a network db object
        and info = dict containing pertinent networking data
        """
        # TODO(tr3buchet) should handle floating IPs as well?
        try:
            fixed_ips = self.db.fixed_ip_get_by_instance(context, instance_id)
        except exception.FixedIpNotFoundForInstance:
            LOG.warn(_('No fixed IPs for instance %s'), instance_id)
            fixed_ips = []

        vifs = self.db.virtual_interface_get_by_instance(context, instance_id)
        flavor = self.db.instance_type_get(context, instance_type_id)
        network_info = []
        # a vif has an address, instance_id, and network_id
        # it is also joined to the instance and network given by those IDs
        for vif in vifs:
            network = vif['network']

            # determine which of the instance's IPs belong to this network
            network_IPs = [fixed_ip['address'] for fixed_ip in fixed_ips if
                           fixed_ip['network_id'] == network['id']]

            # TODO(tr3buchet) eventually "enabled" should be determined
            def ip_dict(ip):
                return {
                    "ip": ip,
                    "netmask": network["netmask"],
                    "enabled": "1"}

            def ip6_dict():
                return {
                    "ip": ipv6.to_global(network['cidr_v6'],
                                         vif['address'],
                                         network['project_id']),
                    "netmask": network['netmask_v6'],
                    "enabled": "1"}
            network_dict = {
                'bridge': network['bridge'],
                'id': network['id'],
                'cidr': network['cidr'],
                'cidr_v6': network['cidr_v6'],
                'injected': network['injected'],
                'vlan': network['vlan'],
                'bridge_interface': network['bridge_interface'],
                'multi_host': network['multi_host']}
            if network['multi_host']:
                dhcp_server = self._get_dhcp_ip(context, network, host)
            else:
                dhcp_server = self._get_dhcp_ip(context,
                                                network,
                                                network['host'])
            info = {
                'label': network['label'],
                'gateway': network['gateway'],
                'dhcp_server': dhcp_server,
                'broadcast': network['broadcast'],
                'mac': vif['address'],
                'rxtx_cap': flavor['rxtx_cap'],
                'dns': [],
                'ips': [ip_dict(ip) for ip in network_IPs],
                'should_create_bridge': self.SHOULD_CREATE_BRIDGE,
                'should_create_vlan': self.SHOULD_CREATE_VLAN}

            if network['cidr_v6']:
                info['ip6s'] = [ip6_dict()]
            # TODO(tr3buchet): handle ip6 routes here as well
            if network['gateway_v6']:
                info['gateway6'] = network['gateway_v6']
            if network['dns1']:
                info['dns'].append(network['dns1'])
            if network['dns2']:
                info['dns'].append(network['dns2'])

            network_info.append((network_dict, info))
        return network_info

    def _allocate_mac_addresses(self, context, instance_id, networks):
        """Generates mac addresses and creates vif rows in db for them."""
        for network in networks:
            vif = {'address': self.generate_mac_address(),
                   'instance_id': instance_id,
                   'network_id': network['id']}
            # try FLAG times to create a vif record with a unique mac_address
            for i in range(FLAGS.create_unique_mac_address_attempts):
                try:
                    self.db.virtual_interface_create(context, vif)
                    break
                except exception.VirtualInterfaceCreateException:
                    vif['address'] = self.generate_mac_address()
            else:
                self.db.virtual_interface_delete_by_instance(context,
                                                             instance_id)
                raise exception.VirtualInterfaceMacAddressException()

    def generate_mac_address(self):
        """Generate a mac address for a vif on an instance."""
        mac = [0x02, 0x16, 0x3e,
               random.randint(0x00, 0x7f),
               random.randint(0x00, 0xff),
               random.randint(0x00, 0xff)]
        return ':'.join(map(lambda x: "%02x" % x, mac))

    def add_fixed_ip_to_instance(self, context, instance_id, host, network_id):
        """Adds a fixed ip to an instance from specified network."""
        networks = [self.db.network_get(context, network_id)]
        self._allocate_fixed_ips(context, instance_id, host, networks)

    def remove_fixed_ip_from_instance(self, context, instance_id, address):
        """Removes a fixed ip from an instance from specified network."""
        fixed_ips = self.db.fixed_ip_get_by_instance(context, instance_id)
        for fixed_ip in fixed_ips:
            if fixed_ip['address'] == address:
                self.deallocate_fixed_ip(context, address)
                return
        raise exception.FixedIpNotFoundForSpecificInstance(
                                    instance_id=instance_id, ip=address)

    def allocate_fixed_ip(self, context, instance_id, network, **kwargs):
        """Gets a fixed ip from the pool."""
        # TODO(vish): when this is called by compute, we can associate compute
        #             with a network, or a cluster of computes with a network
        #             and use that network here with a method like
        #             network_get_by_compute_host
        address = self.db.fixed_ip_associate_by_address(context.elevated(),
                                                  network['id'],
                                                  instance_id,
                                                  kwargs.get('address', None))
        vif = self.db.virtual_interface_get_by_instance_and_network(context,
                                                                instance_id,
                                                                network['id'])
        values = {'allocated': True,
                  'virtual_interface_id': vif['id']}
        self.db.fixed_ip_update(context, address, values)
        self._setup_network(context, network)
        return address

    def deallocate_fixed_ip(self, context, address, **kwargs):
        """Returns a fixed ip to the pool."""
        self.db.fixed_ip_update(context, address,
                                {'allocated': False,
                                 'virtual_interface_id': None})

    def lease_fixed_ip(self, context, address):
        """Called by dhcp-bridge when ip is leased."""
        LOG.debug(_('Leased IP |%(address)s|'), locals(), context=context)
        fixed_ip = self.db.fixed_ip_get_by_address(context, address)
        instance = fixed_ip['instance']
        if not instance:
            raise exception.Error(_('IP %s leased that is not associated') %
                                  address)
        now = utils.utcnow()
        self.db.fixed_ip_update(context,
                                fixed_ip['address'],
                                {'leased': True,
                                 'updated_at': now})
        if not fixed_ip['allocated']:
            LOG.warn(_('IP |%s| leased that isn\'t allocated'), address,
                     context=context)

    def release_fixed_ip(self, context, address):
        """Called by dhcp-bridge when ip is released."""
        LOG.debug(_('Released IP |%(address)s|'), locals(), context=context)
        fixed_ip = self.db.fixed_ip_get_by_address(context, address)
        instance = fixed_ip['instance']
        if not instance:
            raise exception.Error(_('IP %s released that is not associated') %
                                  address)
        if not fixed_ip['leased']:
            LOG.warn(_('IP %s released that was not leased'), address,
                     context=context)
        self.db.fixed_ip_update(context,
                                fixed_ip['address'],
                                {'leased': False})
        if not fixed_ip['allocated']:
            self.db.fixed_ip_disassociate(context, address)
            # NOTE(vish): dhcp server isn't updated until next setup, this
            #             means there will stale entries in the conf file
            #             the code below will update the file if necessary
            if FLAGS.update_dhcp_on_disassociate:
                network_ref = self.db.fixed_ip_get_network(context, address)
                self._setup_network(context, network_ref)

    def create_networks(self, context, label, cidr, multi_host, num_networks,
                        network_size, cidr_v6, gateway_v6, bridge,
                        bridge_interface, dns1=None, dns2=None, **kwargs):
        """Create networks based on parameters."""
        fixed_net = netaddr.IPNetwork(cidr)
        fixed_net_v6 = netaddr.IPNetwork(cidr_v6)
        significant_bits_v6 = 64
        network_size_v6 = 1 << 64
        for index in range(num_networks):
            start = index * network_size
            start_v6 = index * network_size_v6
            significant_bits = 32 - int(math.log(network_size, 2))
            cidr = '%s/%s' % (fixed_net[start], significant_bits)
            project_net = netaddr.IPNetwork(cidr)
            net = {}
            net['bridge'] = bridge
            net['bridge_interface'] = bridge_interface
            net['dns1'] = dns1
            net['dns2'] = dns2
            net['cidr'] = cidr
            net['multi_host'] = multi_host
            net['netmask'] = str(project_net.netmask)
            net['gateway'] = str(project_net[1])
            net['broadcast'] = str(project_net.broadcast)
            net['dhcp_start'] = str(project_net[2])
            if num_networks > 1:
                net['label'] = '%s_%d' % (label, index)
            else:
                net['label'] = label

            if FLAGS.use_ipv6:
                cidr_v6 = '%s/%s' % (fixed_net_v6[start_v6],
                                     significant_bits_v6)
                net['cidr_v6'] = cidr_v6

                project_net_v6 = netaddr.IPNetwork(cidr_v6)

                if gateway_v6:
                    # use a pre-defined gateway if one is provided
                    net['gateway_v6'] = str(gateway_v6)
                else:
                    net['gateway_v6'] = str(project_net_v6[1])

                net['netmask_v6'] = str(project_net_v6._prefixlen)

            if kwargs.get('vpn', False):
                # this bit here is for vlan-manager
                del net['dns1']
                del net['dns2']
                vlan = kwargs['vlan_start'] + index
                net['vpn_private_address'] = str(project_net[2])
                net['dhcp_start'] = str(project_net[3])
                net['vlan'] = vlan
                net['bridge'] = 'br%s' % vlan

                # NOTE(vish): This makes ports unique accross the cloud, a more
                #             robust solution would be to make them uniq per ip
                net['vpn_public_port'] = kwargs['vpn_start'] + index

            # None if network with cidr or cidr_v6 already exists
            network = self.db.network_create_safe(context, net)

            if network:
                self._create_fixed_ips(context, network['id'])
            else:
                raise ValueError(_('Network with cidr %s already exists') %
                                   cidr)

    @property
    def _bottom_reserved_ips(self):  # pylint: disable=R0201
        """Number of reserved ips at the bottom of the range."""
        return 2  # network, gateway

    @property
    def _top_reserved_ips(self):  # pylint: disable=R0201
        """Number of reserved ips at the top of the range."""
        return 1  # broadcast

    def _create_fixed_ips(self, context, network_id):
        """Create all fixed ips for network."""
        network = self.db.network_get(context, network_id)
        # NOTE(vish): Should these be properties of the network as opposed
        #             to properties of the manager class?
        bottom_reserved = self._bottom_reserved_ips
        top_reserved = self._top_reserved_ips
        project_net = netaddr.IPNetwork(network['cidr'])
        num_ips = len(project_net)
        for index in range(num_ips):
            address = str(project_net[index])
            if index < bottom_reserved or num_ips - index < top_reserved:
                reserved = True
            else:
                reserved = False
            self.db.fixed_ip_create(context, {'network_id': network_id,
                                              'address': address,
                                              'reserved': reserved})

    def _allocate_fixed_ips(self, context, instance_id, host, networks,
                            **kwargs):
        """Calls allocate_fixed_ip once for each network."""
        raise NotImplementedError()

    def _setup_network(self, context, network_ref):
        """Sets up network on this host."""
        raise NotImplementedError()

<<<<<<< HEAD
    def setup_compute_network(self, context, instance_id):
        """Sets up matching network for compute hosts.

        this code is run on and by the compute host, not on network
        hosts
        """
        raise NotImplementedError()

    def validate_networks(self, context, networks):
        """check if the networks exists and host
        is set to each network.
        """
        if networks is None or len(networks) == 0:
            return

        result = self.db.network_get_requested_networks(context, networks)
        for network_id, fixed_ip in networks:
            # check if the fixed IP address is valid and
            # it actually belongs to the network
            if fixed_ip is not None:
                if not utils.is_valid_ipv4(fixed_ip):
                    raise exception.FixedIpInvalid(address=fixed_ip)

                self.db.fixed_ip_validate_by_network_address(context,
                                                             network_id,
                                                             fixed_ip)

=======
>>>>>>> 4a52d498

class FlatManager(NetworkManager):
    """Basic network where no vlans are used.

    FlatManager does not do any bridge or vlan creation.  The user is
    responsible for setting up whatever bridge is specified in
    flat_network_bridge (br100 by default).  This bridge needs to be created
    on all compute hosts.

    The idea is to create a single network for the host with a command like:
    nova-manage network create 192.168.0.0/24 1 256. Creating multiple
    networks for for one manager is currently not supported, but could be
    added by modifying allocate_fixed_ip and get_network to get the a network
    with new logic instead of network_get_by_bridge. Arbitrary lists of
    addresses in a single network can be accomplished with manual db editing.

    If flat_injected is True, the compute host will attempt to inject network
    config into the guest.  It attempts to modify /etc/network/interfaces and
    currently only works on debian based systems. To support a wider range of
    OSes, some other method may need to be devised to let the guest know which
    ip it should be using so that it can configure itself. Perhaps an attached
    disk or serial device with configuration info.

    Metadata forwarding must be handled by the gateway, and since nova does
    not do any setup in this mode, it must be done manually.  Requests to
    169.254.169.254 port 80 will need to be forwarded to the api server.

    """

    timeout_fixed_ips = False

    def _allocate_fixed_ips(self, context, instance_id, host, networks,
                            **kwargs):
        """Calls allocate_fixed_ip once for each network."""
        requested_networks = kwargs.pop('requested_networks')
        for network in networks:
            address = None
            if requested_networks is not None:
                for id, fixed_ip in requested_networks:
                    if (network['id'] == id):
                        address = fixed_ip
                        break
            self.allocate_fixed_ip(context, instance_id,
                                   network, address=address)

    def deallocate_fixed_ip(self, context, address, **kwargs):
        """Returns a fixed ip to the pool."""
        super(FlatManager, self).deallocate_fixed_ip(context, address,
                                                     **kwargs)
        self.db.fixed_ip_disassociate(context, address)

    def _setup_network(self, context, network_ref):
        """Setup Network on this host."""
        net = {}
        net['injected'] = FLAGS.flat_injected
        self.db.network_update(context, network_ref['id'], net)


class FlatDHCPManager(FloatingIP, RPCAllocateFixedIP, NetworkManager):
    """Flat networking with dhcp.

    FlatDHCPManager will start up one dhcp server to give out addresses.
    It never injects network settings into the guest. It also manages bridges.
    Otherwise it behaves like FlatManager.

    """

    SHOULD_CREATE_BRIDGE = True

    def init_host(self):
        """Do any initialization that needs to be run if this is a
        standalone service.
        """
        self.driver.init_host()
        self.driver.ensure_metadata_ip()

        super(FlatDHCPManager, self).init_host()
        self.init_host_floating_ips()

        self.driver.metadata_forward()

    def _setup_network(self, context, network_ref):
        """Sets up network on this host."""
        network_ref['dhcp_server'] = self._get_dhcp_ip(context, network_ref)
        self.driver.ensure_bridge(network_ref['bridge'],
                                  network_ref['bridge_interface'],
                                  network_ref)
        if not FLAGS.fake_network:
            self.driver.update_dhcp(context, network_ref)
            if(FLAGS.use_ipv6):
                self.driver.update_ra(context, network_ref)
                gateway = utils.get_my_linklocal(network_ref['bridge'])
                self.db.network_update(context, network_ref['id'],
                                       {'gateway_v6': gateway})


class VlanManager(RPCAllocateFixedIP, FloatingIP, NetworkManager):
    """Vlan network with dhcp.

    VlanManager is the most complicated.  It will create a host-managed
    vlan for each project.  Each project gets its own subnet.  The networks
    and associated subnets are created with nova-manage using a command like:
    nova-manage network create 10.0.0.0/8 3 16.  This will create 3 networks
    of 16 addresses from the beginning of the 10.0.0.0 range.

    A dhcp server is run for each subnet, so each project will have its own.
    For this mode to be useful, each project will need a vpn to access the
    instances in its subnet.

    """

    SHOULD_CREATE_BRIDGE = True
    SHOULD_CREATE_VLAN = True

    def init_host(self):
        """Do any initialization that needs to be run if this is a
        standalone service.
        """

        self.driver.init_host()
        self.driver.ensure_metadata_ip()

        NetworkManager.init_host(self)
        self.init_host_floating_ips()

        self.driver.metadata_forward()

    def allocate_fixed_ip(self, context, instance_id, network, **kwargs):
        """Gets a fixed ip from the pool."""
        if kwargs.get('vpn', None):
            address = network['vpn_private_address']
            self.db.fixed_ip_associate(context,
                                       address,
                                       instance_id)
        else:
            address = self.db.fixed_ip_associate_by_address(context,
                                                network['id'],
                                                instance_id,
                                                kwargs.get('address', None))

        vif = self.db.virtual_interface_get_by_instance_and_network(context,
                                                                 instance_id,
                                                                 network['id'])
        values = {'allocated': True,
                  'virtual_interface_id': vif['id']}
        self.db.fixed_ip_update(context, address, values)
        self._setup_network(context, network)
        return address

    def add_network_to_project(self, context, project_id):
        """Force adds another network to a project."""
        self.db.network_associate(context, project_id, force=True)

<<<<<<< HEAD
    def setup_compute_network(self, context, instance_id):
        """Sets up matching network for compute hosts.
        this code is run on and by the compute host, not on network hosts
        """
        networks = self.db.network_get_all_by_instance(context, instance_id)
        for network in networks:
            if not network['multi_host']:
                self.driver.ensure_vlan_bridge(network['vlan'],
                                               network['bridge'],
                                               network['bridge_interface'])

    def _get_networks_for_instance(self, context, instance_id, project_id,
                                   requested_networks=None):
=======
    def _get_networks_for_instance(self, context, instance_id, project_id):
>>>>>>> 4a52d498
        """Determine which networks an instance should connect to."""
        # get networks associated with project
        if requested_networks is not None and len(requested_networks) != 0:
            networks = self.db.project_get_requested_networks(context,
                                                    requested_networks)
        else:
            networks = self.db.project_get_networks(context, project_id)
        return networks

    def create_networks(self, context, **kwargs):
        """Create networks based on parameters."""
        # Check that num_networks + vlan_start is not > 4094, fixes lp708025
        if kwargs['num_networks'] + kwargs['vlan_start'] > 4094:
            raise ValueError(_('The sum between the number of networks and'
                               ' the vlan start cannot be greater'
                               ' than 4094'))

        # check that num networks and network size fits in fixed_net
        fixed_net = netaddr.IPNetwork(kwargs['cidr'])
        if len(fixed_net) < kwargs['num_networks'] * kwargs['network_size']:
            raise ValueError(_('The network range is not big enough to fit '
                  '%(num_networks)s. Network size is %(network_size)s') %
                  kwargs)

        NetworkManager.create_networks(self, context, vpn=True, **kwargs)

    def _setup_network(self, context, network_ref):
        """Sets up network on this host."""
        if not network_ref['vpn_public_address']:
            net = {}
            address = FLAGS.vpn_ip
            net['vpn_public_address'] = address
            network_ref = db.network_update(context, network_ref['id'], net)
        else:
            address = network_ref['vpn_public_address']
        network_ref['dhcp_server'] = self._get_dhcp_ip(context, network_ref)
        self.driver.ensure_vlan_bridge(network_ref['vlan'],
                                       network_ref['bridge'],
                                       network_ref['bridge_interface'],
                                       network_ref)

        # NOTE(vish): only ensure this forward if the address hasn't been set
        #             manually.
        if address == FLAGS.vpn_ip and hasattr(self.driver,
                                               "ensure_vlan_forward"):
            self.driver.ensure_vlan_forward(FLAGS.vpn_ip,
                                            network_ref['vpn_public_port'],
                                            network_ref['vpn_private_address'])
        if not FLAGS.fake_network:
            self.driver.update_dhcp(context, network_ref)
            if(FLAGS.use_ipv6):
                self.driver.update_ra(context, network_ref)
                gateway = utils.get_my_linklocal(network_ref['bridge'])
                self.db.network_update(context, network_ref['id'],
                                       {'gateway_v6': gateway})

    def validate_networks(self, context, networks):
        """check if the networks exists and host
        is set to each network.
        """
        if networks is None or len(networks) == 0:
            return

        result = self.db.project_get_requested_networks(context, networks)

        for network_id, fixed_ip in networks:
            # check if the fixed IP address is valid and
            # it actually belongs to the network
            if fixed_ip is not None:
                if not utils.is_valid_ipv4(fixed_ip):
                    raise exception.FixedIpInvalid(address=fixed_ip)

                self.db.fixed_ip_validate_by_network_address(context,
                                                             network_id,
                                                             fixed_ip)

    @property
    def _bottom_reserved_ips(self):
        """Number of reserved ips at the bottom of the range."""
        return super(VlanManager, self)._bottom_reserved_ips + 1  # vpn server

    @property
    def _top_reserved_ips(self):
        """Number of reserved ips at the top of the range."""
        parent_reserved = super(VlanManager, self)._top_reserved_ips
        return parent_reserved + FLAGS.cnt_vpn_clients<|MERGE_RESOLUTION|>--- conflicted
+++ resolved
@@ -386,7 +386,6 @@
         # TODO(tr3buchet) maybe this needs to be updated in the future if
         #                 there is a better way to determine which networks
         #                 a non-vlan instance should connect to
-<<<<<<< HEAD
         if requested_networks is not None and len(requested_networks) != 0:
             networks = self.db.network_get_requested_networks(context,
                                                     requested_networks)
@@ -394,15 +393,7 @@
             try:
                 networks = self.db.network_get_all(context)
             except exception.NoNetworksFound:
-                # we don't care if no networks are found
-                pass
-=======
-        try:
-            networks = self.db.network_get_all(context)
-        except exception.NoNetworksFound:
-            return []
->>>>>>> 4a52d498
-
+                return []
         # return only networks which are not vlan networks
         return [network for network in networks if
                 not network['vlan']]
@@ -743,15 +734,6 @@
         """Sets up network on this host."""
         raise NotImplementedError()
 
-<<<<<<< HEAD
-    def setup_compute_network(self, context, instance_id):
-        """Sets up matching network for compute hosts.
-
-        this code is run on and by the compute host, not on network
-        hosts
-        """
-        raise NotImplementedError()
-
     def validate_networks(self, context, networks):
         """check if the networks exists and host
         is set to each network.
@@ -771,8 +753,6 @@
                                                              network_id,
                                                              fixed_ip)
 
-=======
->>>>>>> 4a52d498
 
 class FlatManager(NetworkManager):
     """Basic network where no vlans are used.
@@ -926,23 +906,8 @@
         """Force adds another network to a project."""
         self.db.network_associate(context, project_id, force=True)
 
-<<<<<<< HEAD
-    def setup_compute_network(self, context, instance_id):
-        """Sets up matching network for compute hosts.
-        this code is run on and by the compute host, not on network hosts
-        """
-        networks = self.db.network_get_all_by_instance(context, instance_id)
-        for network in networks:
-            if not network['multi_host']:
-                self.driver.ensure_vlan_bridge(network['vlan'],
-                                               network['bridge'],
-                                               network['bridge_interface'])
-
     def _get_networks_for_instance(self, context, instance_id, project_id,
                                    requested_networks=None):
-=======
-    def _get_networks_for_instance(self, context, instance_id, project_id):
->>>>>>> 4a52d498
         """Determine which networks an instance should connect to."""
         # get networks associated with project
         if requested_networks is not None and len(requested_networks) != 0:
