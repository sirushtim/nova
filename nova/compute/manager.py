# vim: tabstop=4 shiftwidth=4 softtabstop=4

# Copyright 2010 United States Government as represented by the
# Administrator of the National Aeronautics and Space Administration.
# Copyright 2011 Justin Santa Barbara
# All Rights Reserved.
#
#    Licensed under the Apache License, Version 2.0 (the "License"); you may
#    not use this file except in compliance with the License. You may obtain
#    a copy of the License at
#
#         http://www.apache.org/licenses/LICENSE-2.0
#
#    Unless required by applicable law or agreed to in writing, software
#    distributed under the License is distributed on an "AS IS" BASIS, WITHOUT
#    WARRANTIES OR CONDITIONS OF ANY KIND, either express or implied. See the
#    License for the specific language governing permissions and limitations
#    under the License.

"""Handles all processes relating to instances (guest vms).

The :py:class:`ComputeManager` class is a :py:class:`nova.manager.Manager` that
handles RPC calls relating to creating instances.  It is responsible for
building a disk image, launching it via the underlying virtualization driver,
responding to calls to check its state, attaching persistent storage, and
terminating it.

**Related Flags**

:instances_path:  Where instances are kept on disk
:compute_driver:  Name of class that is used to handle virtualization, loaded
                  by :func:`nova.utils.import_object`
:volume_manager:  Name of class that handles persistent storage, loaded by
                  :func:`nova.utils.import_object`

"""

import os
import socket
import sys
import tempfile
import time
import functools

from eventlet import greenthread

import nova.context
from nova import block_device
from nova import exception
from nova import flags
import nova.image
from nova import log as logging
from nova import manager
from nova import network
from nova import rpc
from nova import utils
from nova import volume
from nova.compute import power_state
from nova.compute import task_state
from nova.compute import vm_state
from nova.notifier import api as notifier
from nova.compute.utils import terminate_volumes
from nova.virt import driver


FLAGS = flags.FLAGS
flags.DEFINE_string('instances_path', '$state_path/instances',
                    'where instances are stored on disk')
flags.DEFINE_string('compute_driver', 'nova.virt.connection.get_connection',
                    'Driver to use for controlling virtualization')
flags.DEFINE_string('stub_network', False,
                    'Stub network related code')
flags.DEFINE_integer('password_length', 12,
                    'Length of generated admin passwords')
flags.DEFINE_string('console_host', socket.gethostname(),
                    'Console proxy host to use to connect to instances on'
                    'this host.')
flags.DEFINE_integer('live_migration_retry_count', 30,
                     "Retry count needed in live_migration."
                     " sleep 1 sec for each count")
flags.DEFINE_integer("rescue_timeout", 0,
                     "Automatically unrescue an instance after N seconds."
                     " Set to 0 to disable.")
flags.DEFINE_integer('host_state_interval', 120,
                     'Interval in seconds for querying the host status')

LOG = logging.getLogger('nova.compute.manager')


def publisher_id(host=None):
    return notifier.publisher_id("compute", host)


def checks_instance_lock(function):
    """Decorator to prevent action against locked instances for non-admins."""
    @functools.wraps(function)
    def decorated_function(self, context, instance_id, *args, **kwargs):
        #TODO(anyone): this being called instance_id is forcing a slightly
        # confusing convention of pushing instance_uuids
        # through an "instance_id" key in the queue args dict when
        # casting through the compute API
        LOG.info(_("check_instance_lock: decorating: |%s|"), function,
                 context=context)
        LOG.info(_("check_instance_lock: arguments: |%(self)s| |%(context)s|"
                " |%(instance_id)s|") % locals(), context=context)
        locked = self.get_lock(context, instance_id)
        admin = context.is_admin
        LOG.info(_("check_instance_lock: locked: |%s|"), locked,
                 context=context)
        LOG.info(_("check_instance_lock: admin: |%s|"), admin,
                 context=context)

        # if admin or unlocked call function otherwise log error
        if admin or not locked:
            LOG.info(_("check_instance_lock: executing: |%s|"), function,
                     context=context)
            function(self, context, instance_id, *args, **kwargs)
        else:
            LOG.error(_("check_instance_lock: not executing |%s|"),
                      function, context=context)
            return False

    return decorated_function


class ComputeManager(manager.SchedulerDependentManager):
    """Manages the running instances from creation to destruction."""

    def __init__(self, compute_driver=None, *args, **kwargs):
        """Load configuration options and connect to the hypervisor."""
        # TODO(vish): sync driver creation logic with the rest of the system
        #             and redocument the module docstring
        if not compute_driver:
            compute_driver = FLAGS.compute_driver

        try:
            self.driver = utils.check_isinstance(
                                        utils.import_object(compute_driver),
                                        driver.ComputeDriver)
        except ImportError as e:
            LOG.error(_("Unable to load the virtualization driver: %s") % (e))
            sys.exit(1)

        self.network_api = network.API()
        self.network_manager = utils.import_object(FLAGS.network_manager)
        self.volume_manager = utils.import_object(FLAGS.volume_manager)
        self._last_host_check = 0
        super(ComputeManager, self).__init__(service_name="compute",
                                             *args, **kwargs)

    def _instance_update(self, context, instance_id, **kwargs):
        """Update an instance in the database using kwargs as value."""
        return self.db.instance_update(context, instance_id, kwargs)

    def init_host(self):
        """Initialization for a standalone compute service."""
        self.driver.init_host(host=self.host)
        context = nova.context.get_admin_context()
        instances = self.db.instance_get_all_by_host(context, self.host)
        for instance in instances:
            inst_name = instance['name']
            db_state = instance['power_state']
            drv_state = self._get_power_state(context, instance)

            expect_running = db_state == power_state.RUNNING \
                             and drv_state != db_state

            LOG.debug(_('Current state of %(inst_name)s is %(drv_state)s, '
                        'state in DB is %(db_state)s.'), locals())

            if (expect_running and FLAGS.resume_guests_state_on_host_boot)\
               or FLAGS.start_guests_on_host_boot:
                LOG.info(_('Rebooting instance %(inst_name)s after '
                            'nova-compute restart.'), locals())
                self.reboot_instance(context, instance['id'])
            elif drv_state == power_state.RUNNING:
                # Hyper-V and VMWareAPI drivers will raise and exception
                try:
                    net_info = self._get_instance_nw_info(context, instance)
                    self.driver.ensure_filtering_rules_for_instance(instance,
                                                                    net_info)
                except NotImplementedError:
                    LOG.warning(_('Hypervisor driver does not '
                            'support firewall rules'))

    def _get_power_state(self, context, instance):
        """Retrieve the power state for the given instance."""
        LOG.debug(_('Checking state of %s'), instance['name'])
        try:
            return self.driver.get_info(instance['name'])["state"]
        except exception.NotFound:
            return power_state.FAILED

    def get_console_topic(self, context, **kwargs):
        """Retrieves the console host for a project on this host.

        Currently this is just set in the flags for each compute host.

        """
        #TODO(mdragon): perhaps make this variable by console_type?
        return self.db.queue_get_for(context,
                                     FLAGS.console_topic,
                                     FLAGS.console_host)

    def get_console_pool_info(self, context, console_type):
        return self.driver.get_console_pool_info(console_type)

    @exception.wrap_exception(notifier=notifier, publisher_id=publisher_id())
    def refresh_security_group_rules(self, context, security_group_id,
                                     **kwargs):
        """Tell the virtualization driver to refresh security group rules.

        Passes straight through to the virtualization driver.

        """
        return self.driver.refresh_security_group_rules(security_group_id)

    @exception.wrap_exception(notifier=notifier, publisher_id=publisher_id())
    def refresh_security_group_members(self, context,
                                       security_group_id, **kwargs):
        """Tell the virtualization driver to refresh security group members.

        Passes straight through to the virtualization driver.

        """
        return self.driver.refresh_security_group_members(security_group_id)

    @exception.wrap_exception(notifier=notifier, publisher_id=publisher_id())
    def refresh_provider_fw_rules(self, context, **_kwargs):
        """This call passes straight through to the virtualization driver."""
        return self.driver.refresh_provider_fw_rules()

    def _get_instance_nw_info(self, context, instance):
        """Get a list of dictionaries of network data of an instance.
        Returns an empty list if stub_network flag is set."""
        network_info = []
        if not FLAGS.stub_network:
            network_info = self.network_api.get_instance_nw_info(context,
                                                                 instance)
        return network_info

    def _setup_block_device_mapping(self, context, instance_id):
        """setup volumes for block device mapping"""
        volume_api = volume.API()
        block_device_mapping = []
        swap = None
        ephemerals = []
        for bdm in self.db.block_device_mapping_get_all_by_instance(
            context, instance_id):
            LOG.debug(_("setting up bdm %s"), bdm)

            if bdm['no_device']:
                continue
            if bdm['virtual_name']:
                virtual_name = bdm['virtual_name']
                device_name = bdm['device_name']
                assert block_device.is_swap_or_ephemeral(virtual_name)
                if virtual_name == 'swap':
                    swap = {'device_name': device_name,
                            'swap_size': bdm['volume_size']}
                elif block_device.is_ephemeral(virtual_name):
                    eph = {'num': block_device.ephemeral_num(virtual_name),
                           'virtual_name': virtual_name,
                           'device_name': device_name,
                           'size': bdm['volume_size']}
                    ephemerals.append(eph)
                continue

            if ((bdm['snapshot_id'] is not None) and
                (bdm['volume_id'] is None)):
                # TODO(yamahata): default name and description
                vol = volume_api.create(context, bdm['volume_size'],
                                        bdm['snapshot_id'], '', '')
                # TODO(yamahata): creating volume simultaneously
                #                 reduces creation time?
                volume_api.wait_creation(context, vol['id'])
                self.db.block_device_mapping_update(
                    context, bdm['id'], {'volume_id': vol['id']})
                bdm['volume_id'] = vol['id']

            if not ((bdm['snapshot_id'] is None) or
                    (bdm['volume_id'] is not None)):
                LOG.error(_('corrupted state of block device mapping '
                            'id: %(id)s '
                            'snapshot: %(snapshot_id) volume: %(vollume_id)') %
                          {'id': bdm['id'],
                           'snapshot_id': bdm['snapshot'],
                           'volume_id': bdm['volume_id']})
                raise exception.ApiError(_('broken block device mapping %d') %
                                         bdm['id'])

            if bdm['volume_id'] is not None:
                volume_api.check_attach(context,
                                        volume_id=bdm['volume_id'])
                dev_path = self._attach_volume_boot(context, instance_id,
                                                    bdm['volume_id'],
                                                    bdm['device_name'])
                block_device_mapping.append({'device_path': dev_path,
                                             'mount_device':
                                             bdm['device_name']})

        return (swap, ephemerals, block_device_mapping)

    def _run_instance(self, context, instance_id, **kwargs):
        """Launch a new instance with specified options."""
        def _check_image_size():
            """Ensure image is smaller than the maximum size allowed by the
            instance_type.

            The image stored in Glance is potentially compressed, so we use two
            checks to ensure that the size isn't exceeded:

                1) This one - checks compressed size, this a quick check to
                   eliminate any images which are obviously too large

                2) Check uncompressed size in nova.virt.xenapi.vm_utils. This
                   is a slower check since it requires uncompressing the entire
                   image, but is accurate because it reflects the image's
                   actual size.
            """
            # NOTE(jk0): image_ref is defined in the DB model, image_href is
            # used by the image service. This should be refactored to be
            # consistent.
            image_href = instance['image_ref']
            image_service, image_id = nova.image.get_image_service(image_href)
            image_meta = image_service.show(context, image_id)

            try:
                size_bytes = image_meta['size']
            except KeyError:
                # Size is not a required field in the image service (yet), so
                # we are unable to rely on it being there even though it's in
                # glance.

                # TODO(jk0): Should size be required in the image service?
                return

            instance_type_id = instance['instance_type_id']
            instance_type = self.db.instance_type_get(context,
                    instance_type_id)
            allowed_size_gb = instance_type['local_gb']

            # NOTE(jk0): Since libvirt uses local_gb as a secondary drive, we
            # need to handle potential situations where local_gb is 0. This is
            # the default for m1.tiny.
            if allowed_size_gb == 0:
                return

            allowed_size_bytes = allowed_size_gb * 1024 * 1024 * 1024

            LOG.debug(_("image_id=%(image_id)d, image_size_bytes="
                        "%(size_bytes)d, allowed_size_bytes="
                        "%(allowed_size_bytes)d") % locals())

            if size_bytes > allowed_size_bytes:
                LOG.info(_("Image '%(image_id)d' size %(size_bytes)d exceeded"
                           " instance_type allowed size "
                           "%(allowed_size_bytes)d")
                           % locals())
                raise exception.ImageTooLarge()

        context = context.elevated()
        instance = self.db.instance_get(context, instance_id)

        if instance['name'] in self.driver.list_instances():
            raise exception.Error(_("Instance has already been created"))

        _check_image_size()

        LOG.audit(_("instance %s: starting..."), instance_id,
                  context=context)
        updates = {}
        updates['host'] = self.host
        updates['launched_on'] = self.host
<<<<<<< HEAD
        # NOTE(vish): used by virt but not in database
        updates['injected_files'] = kwargs.get('injected_files', [])
        updates['admin_pass'] = kwargs.get('admin_password', None)
        updates['vm_state'] = vm_state.BUILD
        updates['task_state'] = task_state.NETWORKING

        instance = self.db.instance_update(context, instance_id, updates)
=======
        instance = self.db.instance_update(context,
                                           instance_id,
                                           updates)
        instance['injected_files'] = kwargs.get('injected_files', [])
        instance['admin_pass'] = kwargs.get('admin_password', None)

        self.db.instance_set_state(context,
                                   instance_id,
                                   power_state.NOSTATE,
                                   'networking')
>>>>>>> ba079e5c

        is_vpn = instance['image_ref'] == str(FLAGS.vpn_image_id)
        try:
            # NOTE(vish): This could be a cast because we don't do anything
            #             with the address currently, but I'm leaving it as
            #             a call to ensure that network setup completes.  We
            #             will eventually also need to save the address here.
            if not FLAGS.stub_network:
                network_info = self.network_api.allocate_for_instance(context,
                                                         instance, vpn=is_vpn)
                LOG.debug(_("instance network_info: |%s|"), network_info)
            else:
                # TODO(tr3buchet) not really sure how this should be handled.
                # virt requires network_info to be passed in but stub_network
                # is enabled. Setting to [] for now will cause virt to skip
                # all vif creation and network injection, maybe this is correct
                network_info = []

            self._instance_update(context,
                                  instance_id,
                                  vm_state=vm_state.BUILD,
                                  task_state=task_state.BLOCK_DEVICE_MAPPING)

            (swap, ephemerals,
             block_device_mapping) = self._setup_block_device_mapping(
                context, instance_id)
            block_device_info = {
                'root_device_name': instance['root_device_name'],
                'swap': swap,
                'ephemerals': ephemerals,
                'block_device_mapping': block_device_mapping}

            self._instance_update(context,
                                  instance_id,
                                  task_state=task_state.SPAWN)

            # TODO(vish) check to make sure the availability zone matches
            try:
                self.driver.spawn(context, instance,
                                  network_info, block_device_info)
            except Exception as ex:  # pylint: disable=W0702
                msg = _("Instance '%(instance_id)s' failed to spawn. Is "
                        "virtualization enabled in the BIOS? Details: "
                        "%(ex)s") % locals()
                LOG.exception(msg)
                return

            current_power_state = self._get_power_state(context, instance)
            self._instance_update(context,
                                  instance_id,
                                  power_state=current_power_state,
                                  vm_state=vm_state.ACTIVE,
                                  task_state=None,
                                  launched_at=utils.utcnow())

            usage_info = utils.usage_from_instance(instance)
            notifier.notify('compute.%s' % self.host,
                            'compute.instance.create',
                            notifier.INFO, usage_info)

        except exception.InstanceNotFound:
            # FIXME(wwolf): We are just ignoring InstanceNotFound
            # exceptions here in case the instance was immediately
            # deleted before it actually got created.  This should
            # be fixed once we have no-db-messaging
            pass

    @exception.wrap_exception(notifier=notifier, publisher_id=publisher_id())
    def run_instance(self, context, instance_id, **kwargs):
        self._run_instance(context, instance_id, **kwargs)

    @exception.wrap_exception(notifier=notifier, publisher_id=publisher_id())
    @checks_instance_lock
    def start_instance(self, context, instance_id):
        """Starting an instance on this host."""
        # TODO(yamahata): injected_files isn't supported.
        #                 Anyway OSAPI doesn't support stop/start yet
        self._run_instance(context, instance_id)

    def _shutdown_instance(self, context, instance_id, action_str):
        """Shutdown an instance on this host."""
        context = context.elevated()
        instance = self.db.instance_get(context, instance_id)
        LOG.audit(_("%(action_str)s instance %(instance_id)s") %
                  {'action_str': action_str, 'instance_id': instance_id},
                  context=context)

        network_info = self._get_instance_nw_info(context, instance)
        if not FLAGS.stub_network:
            self.network_api.deallocate_for_instance(context, instance)

        volumes = instance.get('volumes') or []
        for volume in volumes:
            self._detach_volume(context, instance_id, volume['id'], False)

        if instance['power_state'] == power_state.SHUTOFF:
            self.db.instance_destroy(context, instance_id)
            raise exception.Error(_('trying to destroy already destroyed'
                                    ' instance: %s') % instance_id)
        self.driver.destroy(instance, network_info)

        if action_str == 'Terminating':
            terminate_volumes(self.db, context, instance_id)

    @exception.wrap_exception(notifier=notifier, publisher_id=publisher_id())
    @checks_instance_lock
    def terminate_instance(self, context, instance_id):
        """Terminate an instance on this host."""
        self._shutdown_instance(context, instance_id, 'Terminating')
        instance = self.db.instance_get(context.elevated(), instance_id)

        # TODO(ja): should we keep it in a terminated state for a bit?
        self.db.instance_destroy(context, instance_id)
        usage_info = utils.usage_from_instance(instance)
        notifier.notify('compute.%s' % self.host,
                        'compute.instance.delete',
                        notifier.INFO, usage_info)

    @exception.wrap_exception(notifier=notifier, publisher_id=publisher_id())
    @checks_instance_lock
    def stop_instance(self, context, instance_id):
        """Stopping an instance on this host."""
        self._shutdown_instance(context, instance_id, 'Stopping')
        # instance state will be updated to stopped by _poll_instance_states()

    @exception.wrap_exception(notifier=notifier, publisher_id=publisher_id())
    @checks_instance_lock
    def rebuild_instance(self, context, instance_id, **kwargs):
        """Destroy and re-make this instance.

        A 'rebuild' effectively purges all existing data from the system and
        remakes the VM with given 'metadata' and 'personalities'.

        :param context: `nova.RequestContext` object
        :param instance_id: Instance identifier (integer)
        :param image_ref: Image identifier (href or integer)
        """
        context = context.elevated()

        instance_ref = self.db.instance_get(context, instance_id)
        LOG.audit(_("Rebuilding instance %s"), instance_id, context=context)

        current_power_state = self._get_power_state(context, instance_ref)
        self._instance_update(context,
                              instance_id,
                              power_state=current_power_state,
                              vm_state=vm_state.REBUILD,
                              task_state=task_state.REBUILDING)

        network_info = self._get_instance_nw_info(context, instance_ref)
        self.driver.destroy(instance_ref, network_info)

        self._instance_update(context,
                              instance_id,
                              vm_state=vm_state.REBUILD,
                              task_state=task_state.BLOCK_DEVICE_MAPPING)

        bd_mapping = self._setup_block_device_mapping(context, instance_id)

        image_ref = kwargs.get('image_ref')
        instance_ref.image_ref = image_ref
        instance_ref.injected_files = kwargs.get('injected_files', [])
        network_info = self.network_api.get_instance_nw_info(context,
                                                             instance_ref)

        self._instance_update(context,
                              instance_id,
                              vm_state=vm_state.REBUILD,
                              task_state=task_state.SPAWN)

        self.driver.spawn(context, instance_ref, network_info, bd_mapping)

        current_power_state = self._get_power_state(context, instance_ref)
        self._instance_update(context,
                              instance_id,
                              power_state=current_power_state,
                              vm_state=vm_state.ACTIVE,
                              task_state=None,
                              image_ref=image_ref,
                              launched_at=utils.utcnow())

        usage_info = utils.usage_from_instance(instance_ref,
                                               image_ref=image_ref)
        notifier.notify('compute.%s' % self.host,
                            'compute.instance.rebuild',
                            notifier.INFO,
                            usage_info)

    @exception.wrap_exception(notifier=notifier, publisher_id=publisher_id())
    @checks_instance_lock
    def reboot_instance(self, context, instance_id):
        """Reboot an instance on this host."""
        LOG.audit(_("Rebooting instance %s"), instance_id, context=context)
        context = context.elevated()
        instance_ref = self.db.instance_get(context, instance_id)

        current_power_state = self._get_power_state(context, instance_ref)
        self._instance_update(context,
                              instance_id,
                              power_state=current_power_state,
                              vm_state=vm_state.REBOOT,
                              task_state=task_state.REBOOTING)

        if instance_ref['power_state'] != power_state.RUNNING:
            state = instance_ref['power_state']
            running = power_state.RUNNING
            LOG.warn(_('trying to reboot a non-running '
                     'instance: %(instance_id)s (state: %(state)s '
                     'expected: %(running)s)') % locals(),
                     context=context)

        network_info = self._get_instance_nw_info(context, instance_ref)
        self.driver.reboot(instance_ref, network_info)

        current_power_state = self._get_power_state(context, instance_ref)
        self._instance_update(context,
                              instance_id,
                              power_state=current_power_state,
                              vm_state=vm_state.ACTIVE,
                              task_state=None)

    @exception.wrap_exception(notifier=notifier, publisher_id=publisher_id())
    def snapshot_instance(self, context, instance_id, image_id,
                          image_type='snapshot', backup_type=None,
                          rotation=None):
        """Snapshot an instance on this host.

        :param context: security context
        :param instance_id: nova.db.sqlalchemy.models.Instance.Id
        :param image_id: glance.db.sqlalchemy.models.Image.Id
        :param image_type: snapshot | backup
        :param backup_type: daily | weekly
        :param rotation: int representing how many backups to keep around;
            None if rotation shouldn't be used (as in the case of snapshots)
        """
        if image_type != "snapshot" and image_type != "backup":
            raise Exception(_('Image type not recognized %s') % image_type)

        context = context.elevated()
        instance_ref = self.db.instance_get(context, instance_id)

        current_power_state = self._get_power_state(context, instance_ref)
        self._instance_update(context,
                              instance_id,
                              power_state=current_power_state,
                              vm_state=vm_state.ACTIVE,
                              task_state=image_type)

        LOG.audit(_('instance %s: snapshotting'), instance_id,
                  context=context)

        if instance_ref['power_state'] != power_state.RUNNING:
            state = instance_ref['power_state']
            running = power_state.RUNNING
            LOG.warn(_('trying to snapshot a non-running '
                       'instance: %(instance_id)s (state: %(state)s '
                       'expected: %(running)s)') % locals())

        self.driver.snapshot(context, instance_ref, image_id)
        self._instance_update(context, instance_id, task_state=None)

        if image_type == 'snapshot' and rotation:
            raise exception.ImageRotationNotAllowed()

        elif image_type == 'backup' and rotation:
            instance_uuid = instance_ref['uuid']
            self.rotate_backups(context, instance_uuid, backup_type, rotation)

        elif image_type == 'backup':
            raise exception.RotationRequiredForBackup()

    def rotate_backups(self, context, instance_uuid, backup_type, rotation):
        """Delete excess backups associated to an instance.

        Instances are allowed a fixed number of backups (the rotation number);
        this method deletes the oldest backups that exceed the rotation
        threshold.

        :param context: security context
        :param instance_uuid: string representing uuid of instance
        :param backup_type: daily | weekly
        :param rotation: int representing how many backups to keep around;
            None if rotation shouldn't be used (as in the case of snapshots)
        """
        # NOTE(jk0): Eventually extract this out to the ImageService?
        def fetch_images():
            images = []
            marker = None
            while True:
                batch = image_service.detail(context, filters=filters,
                        marker=marker, sort_key='created_at', sort_dir='desc')
                if not batch:
                    break
                images += batch
                marker = batch[-1]['id']
            return images

        image_service = nova.image.get_default_image_service()
        filters = {'property-image_type': 'backup',
                   'property-backup_type': backup_type,
                   'property-instance_uuid': instance_uuid}

        images = fetch_images()
        num_images = len(images)
        LOG.debug(_("Found %(num_images)d images (rotation: %(rotation)d)"
                    % locals()))
        if num_images > rotation:
            # NOTE(sirp): this deletes all backups that exceed the rotation
            # limit
            excess = len(images) - rotation
            LOG.debug(_("Rotating out %d backups" % excess))
            for i in xrange(excess):
                image = images.pop()
                image_id = image['id']
                LOG.debug(_("Deleting image %d" % image_id))
                image_service.delete(context, image_id)

    @exception.wrap_exception(notifier=notifier, publisher_id=publisher_id())
    @checks_instance_lock
    def set_admin_password(self, context, instance_id, new_pass=None):
        """Set the root/admin password for an instance on this host.

        This is generally only called by API password resets after an
        image has been built.
        """

        context = context.elevated()

        if new_pass is None:
            # Generate a random password
            new_pass = utils.generate_password(FLAGS.password_length)

        max_tries = 10

        for i in xrange(max_tries):
            instance_ref = self.db.instance_get(context, instance_id)
            instance_id = instance_ref["id"]
            instance_state = instance_ref["power_state"]
            expected_state = power_state.RUNNING

            if instance_state != expected_state:
                raise exception.Error(_('Instance is not running'))
            else:
                try:
                    self.driver.set_admin_password(instance_ref, new_pass)
                    LOG.audit(_("Instance %s: Root password set"),
                                instance_ref["name"])
                    break
                except NotImplementedError:
                    # NOTE(dprince): if the driver doesn't implement
                    # set_admin_password we break to avoid a loop
                    LOG.warn(_('set_admin_password is not implemented '
                            'by this driver.'))
                    break
                except Exception, e:
                    # Catch all here because this could be anything.
                    LOG.exception(e)
                    if i == max_tries - 1:
                        # At some point this exception may make it back
                        # to the API caller, and we don't want to reveal
                        # too much.  The real exception is logged above
                        raise exception.Error(_('Internal error'))
                    time.sleep(1)
                    continue

    @exception.wrap_exception(notifier=notifier, publisher_id=publisher_id())
    @checks_instance_lock
    def inject_file(self, context, instance_id, path, file_contents):
        """Write a file to the specified path in an instance on this host."""
        context = context.elevated()
        instance_ref = self.db.instance_get(context, instance_id)
        instance_id = instance_ref['id']
        instance_state = instance_ref['power_state']
        expected_state = power_state.RUNNING
        if instance_state != expected_state:
            LOG.warn(_('trying to inject a file into a non-running '
                    'instance: %(instance_id)s (state: %(instance_state)s '
                    'expected: %(expected_state)s)') % locals())
        nm = instance_ref['name']
        msg = _('instance %(nm)s: injecting file to %(path)s') % locals()
        LOG.audit(msg)
        self.driver.inject_file(instance_ref, path, file_contents)

    @exception.wrap_exception(notifier=notifier, publisher_id=publisher_id())
    @checks_instance_lock
    def agent_update(self, context, instance_id, url, md5hash):
        """Update agent running on an instance on this host."""
        context = context.elevated()
        instance_ref = self.db.instance_get(context, instance_id)
        instance_id = instance_ref['id']
        instance_state = instance_ref['power_state']
        expected_state = power_state.RUNNING
        if instance_state != expected_state:
            LOG.warn(_('trying to update agent on a non-running '
                    'instance: %(instance_id)s (state: %(instance_state)s '
                    'expected: %(expected_state)s)') % locals())
        nm = instance_ref['name']
        msg = _('instance %(nm)s: updating agent to %(url)s') % locals()
        LOG.audit(msg)
        self.driver.agent_update(instance_ref, url, md5hash)

    @exception.wrap_exception(notifier=notifier, publisher_id=publisher_id())
    @checks_instance_lock
    def rescue_instance(self, context, instance_id):
        """Rescue an instance on this host."""
        LOG.audit(_('instance %s: rescuing'), instance_id, context=context)
        context = context.elevated()

        self._instance_update(context,
                              instance_id,
                              vm_state=vm_state.RESCUE,
                              task_state=task_state.RESCUING)

        instance_ref = self.db.instance_get(context, instance_id)
        network_info = self._get_instance_nw_info(context, instance_ref)

        # NOTE(blamar): None of the virt drivers use the 'callback' param
        self.driver.rescue(context, instance_ref, None, network_info)

        current_power_state = self._get_power_state(context, instance_ref)
        self._instance_update(context,
                              instance_id,
                              vm_state=vm_state.RESCUE,
                              task_state=task_state.RESCUED,
                              power_state=current_power_state)

    @exception.wrap_exception(notifier=notifier, publisher_id=publisher_id())
    @checks_instance_lock
    def unrescue_instance(self, context, instance_id):
        """Rescue an instance on this host."""
        LOG.audit(_('instance %s: unrescuing'), instance_id, context=context)
        context = context.elevated()

        self._instance_update(context,
                              instance_id,
                              vm_state=vm_state.ACTIVE,
                              task_state=task_state.UNRESCUING)

        instance_ref = self.db.instance_get(context, instance_id)
        network_info = self._get_instance_nw_info(context, instance_ref)

        # NOTE(blamar): None of the virt drivers use the 'callback' param
        self.driver.unrescue(instance_ref, None, network_info)

        current_power_state = self._get_power_state(context, instance_ref)
        self._instance_update(context,
                              instance_id,
                              vm_state=vm_state.ACTIVE,
                              task_state=None,
                              power_state=current_power_state)

    @exception.wrap_exception(notifier=notifier, publisher_id=publisher_id())
    @checks_instance_lock
    def confirm_resize(self, context, instance_id, migration_id):
        """Destroys the source instance."""
        migration_ref = self.db.migration_get(context, migration_id)
        instance_ref = self.db.instance_get_by_uuid(context,
                migration_ref.instance_uuid)

        network_info = self._get_instance_nw_info(context, instance_ref)
        self.driver.destroy(instance_ref, network_info)
        usage_info = utils.usage_from_instance(instance_ref)
        notifier.notify('compute.%s' % self.host,
                            'compute.instance.resize.confirm',
                            notifier.INFO,
                            usage_info)

    @exception.wrap_exception(notifier=notifier, publisher_id=publisher_id())
    @checks_instance_lock
    def revert_resize(self, context, instance_id, migration_id):
        """Destroys the new instance on the destination machine.

        Reverts the model changes, and powers on the old instance on the
        source machine.

        """
        migration_ref = self.db.migration_get(context, migration_id)
        instance_ref = self.db.instance_get_by_uuid(context,
                migration_ref.instance_uuid)

        network_info = self._get_instance_nw_info(context, instance_ref)
        self.driver.destroy(instance_ref, network_info)
        topic = self.db.queue_get_for(context, FLAGS.compute_topic,
                instance_ref['host'])
        rpc.cast(context, topic,
                {'method': 'finish_revert_resize',
                 'args': {'instance_id': instance_ref['uuid'],
                          'migration_id': migration_ref['id']},
                })

    @exception.wrap_exception(notifier=notifier, publisher_id=publisher_id())
    @checks_instance_lock
    def finish_revert_resize(self, context, instance_id, migration_id):
        """Finishes the second half of reverting a resize.

        Power back on the source instance and revert the resized attributes
        in the database.

        """
        migration_ref = self.db.migration_get(context, migration_id)
        instance_ref = self.db.instance_get_by_uuid(context,
                migration_ref.instance_uuid)

        instance_type = self.db.instance_type_get(context,
                migration_ref['old_instance_type_id'])

        # Just roll back the record. There's no need to resize down since
        # the 'old' VM already has the preferred attributes
        self._instance_update(context,
                              instance_ref["uuid"],
                              memory_mb=instance_type['memory_mb'],
                              vcpus=instance_type['vcpus'],
                              local_gb=instance_type['local_gb'],
                              instance_type_id=instance_type['id'])

        self.driver.revert_migration(instance_ref)
        self.db.migration_update(context, migration_id,
                {'status': 'reverted'})
        usage_info = utils.usage_from_instance(instance_ref)
        notifier.notify('compute.%s' % self.host,
                            'compute.instance.resize.revert',
                            notifier.INFO,
                            usage_info)

    @exception.wrap_exception(notifier=notifier, publisher_id=publisher_id())
    @checks_instance_lock
    def prep_resize(self, context, instance_id, instance_type_id):
        """Initiates the process of moving a running instance to another host.

        Possibly changes the RAM and disk size in the process.

        """
        context = context.elevated()

        # Because of checks_instance_lock, this must currently be called
        # instance_id. However, the compute API is always passing the UUID
        # of the instance down
        instance_ref = self.db.instance_get_by_uuid(context, instance_id)

        if instance_ref['host'] == FLAGS.host:
            raise exception.Error(_(
                    'Migration error: destination same as source!'))

        old_instance_type = self.db.instance_type_get(context,
                instance_ref['instance_type_id'])
        new_instance_type = self.db.instance_type_get(context,
                instance_type_id)

        migration_ref = self.db.migration_create(context,
                {'instance_uuid': instance_ref['uuid'],
                 'source_compute': instance_ref['host'],
                 'dest_compute': FLAGS.host,
                 'dest_host':   self.driver.get_host_ip_addr(),
                 'old_instance_type_id': old_instance_type['id'],
                 'new_instance_type_id': instance_type_id,
                 'status':      'pre-migrating'})

        LOG.audit(_('instance %s: migrating'), instance_ref['uuid'],
                context=context)
        topic = self.db.queue_get_for(context, FLAGS.compute_topic,
                instance_ref['host'])
        rpc.cast(context, topic,
                {'method': 'resize_instance',
                 'args': {'instance_id': instance_ref['uuid'],
                          'migration_id': migration_ref['id']}})

        usage_info = utils.usage_from_instance(instance_ref,
                              new_instance_type=new_instance_type['name'],
                              new_instance_type_id=new_instance_type['id'])
        notifier.notify('compute.%s' % self.host,
                            'compute.instance.resize.prep',
                            notifier.INFO,
                            usage_info)

    @exception.wrap_exception(notifier=notifier, publisher_id=publisher_id())
    @checks_instance_lock
    def resize_instance(self, context, instance_id, migration_id):
        """Starts the migration of a running instance to another host."""
        migration_ref = self.db.migration_get(context, migration_id)
        instance_ref = self.db.instance_get_by_uuid(context,
                migration_ref.instance_uuid)

        self.db.migration_update(context,
                                 migration_id,
                                 {'status': 'migrating'})

        disk_info = self.driver.migrate_disk_and_power_off(
                instance_ref, migration_ref['dest_host'])
        self.db.migration_update(context,
                                 migration_id,
                                 {'status': 'post-migrating'})

        service = self.db.service_get_by_host_and_topic(
                context, migration_ref['dest_compute'], FLAGS.compute_topic)
        topic = self.db.queue_get_for(context,
                                      FLAGS.compute_topic,
                                      migration_ref['dest_compute'])
        params = {'migration_id': migration_id,
                  'disk_info': disk_info,
                  'instance_id': instance_ref['uuid']}
        rpc.cast(context, topic, {'method': 'finish_resize',
                                  'args': params})

    @exception.wrap_exception(notifier=notifier, publisher_id=publisher_id())
    @checks_instance_lock
    def finish_resize(self, context, instance_id, migration_id, disk_info):
        """Completes the migration process.

        Sets up the newly transferred disk and turns on the instance at its
        new host machine.

        """
        migration_ref = self.db.migration_get(context, migration_id)

        resize_instance = False
        instance_ref = self.db.instance_get_by_uuid(context,
                migration_ref.instance_uuid)
        if migration_ref['old_instance_type_id'] != \
           migration_ref['new_instance_type_id']:
            instance_type = self.db.instance_type_get(context,
                    migration_ref['new_instance_type_id'])
            self.db.instance_update(context, instance_ref.uuid,
                   dict(instance_type_id=instance_type['id'],
                        memory_mb=instance_type['memory_mb'],
                        vcpus=instance_type['vcpus'],
                        local_gb=instance_type['local_gb']))
            resize_instance = True

        instance_ref = self.db.instance_get_by_uuid(context,
                                            instance_ref.uuid)

        network_info = self._get_instance_nw_info(context, instance_ref)
        self.driver.finish_migration(context, instance_ref, disk_info,
                                     network_info, resize_instance)

        self.db.migration_update(context, migration_id,
                {'status': 'finished', })

    @exception.wrap_exception(notifier=notifier, publisher_id=publisher_id())
    @checks_instance_lock
    def add_fixed_ip_to_instance(self, context, instance_id, network_id):
        """Calls network_api to add new fixed_ip to instance
        then injects the new network info and resets instance networking.

        """
        self.network_api.add_fixed_ip_to_instance(context, instance_id,
                                                  self.host, network_id)
        self.inject_network_info(context, instance_id)
        self.reset_network(context, instance_id)

    @exception.wrap_exception(notifier=notifier, publisher_id=publisher_id())
    @checks_instance_lock
    def remove_fixed_ip_from_instance(self, context, instance_id, address):
        """Calls network_api to remove existing fixed_ip from instance
        by injecting the altered network info and resetting
        instance networking.
        """
        self.network_api.remove_fixed_ip_from_instance(context, instance_id,
                                                       address)
        self.inject_network_info(context, instance_id)
        self.reset_network(context, instance_id)

    @exception.wrap_exception(notifier=notifier, publisher_id=publisher_id())
    @checks_instance_lock
    def pause_instance(self, context, instance_id):
        """Pause an instance on this host."""
        LOG.audit(_('instance %s: pausing'), instance_id, context=context)
        context = context.elevated()

        self._instance_update(context,
                              instance_id,
                              vm_state=vm_state.PAUSE,
                              task_state=task_state.PAUSING)

        instance_ref = self.db.instance_get(context, instance_id)
        self.driver.pause(instance_ref, lambda result: None)

        current_power_state = self._get_power_state(context, instance_ref)
        self._instance_update(context,
                              instance_id,
                              power_state=current_power_state,
                              vm_state=vm_state.PAUSE,
                              task_state=None)

    @exception.wrap_exception(notifier=notifier, publisher_id=publisher_id())
    @checks_instance_lock
    def unpause_instance(self, context, instance_id):
        """Unpause a paused instance on this host."""
        LOG.audit(_('instance %s: unpausing'), instance_id, context=context)
        context = context.elevated()

        self._instance_update(context,
                              instance_id,
                              vm_state=vm_state.ACTIVE,
                              task_state=task_state.UNPAUSING)

        instance_ref = self.db.instance_get(context, instance_id)
        self.driver.unpause(instance_ref, lambda result: None)

        current_power_state = self._get_power_state(context, instance_ref)
        self._instance_update(context,
                              instance_id,
                              power_state=current_power_state,
                              vm_state=vm_state.ACTIVE,
                              task_state=None)

    @exception.wrap_exception(notifier=notifier, publisher_id=publisher_id())
    def host_power_action(self, context, host=None, action=None):
        """Reboots, shuts down or powers up the host."""
        return self.driver.host_power_action(host, action)

    @exception.wrap_exception(notifier=notifier, publisher_id=publisher_id())
    def set_host_enabled(self, context, host=None, enabled=None):
        """Sets the specified host's ability to accept new instances."""
        return self.driver.set_host_enabled(host, enabled)

    @exception.wrap_exception(notifier=notifier, publisher_id=publisher_id())
    def get_diagnostics(self, context, instance_id):
        """Retrieve diagnostics for an instance on this host."""
        instance_ref = self.db.instance_get(context, instance_id)
        if instance_ref["power_state"] == power_state.RUNNING:
            LOG.audit(_("instance %s: retrieving diagnostics"), instance_id,
                      context=context)
            return self.driver.get_diagnostics(instance_ref)

    @exception.wrap_exception(notifier=notifier, publisher_id=publisher_id())
    @checks_instance_lock
    def suspend_instance(self, context, instance_id):
        """Suspend the given instance."""
        LOG.audit(_('instance %s: suspending'), instance_id, context=context)
        context = context.elevated()

        self._instance_update(context,
                              instance_id,
                              vm_state=vm_state.SUSPEND,
                              task_state=task_state.SUSPENDING)

        instance_ref = self.db.instance_get(context, instance_id)
        self.driver.suspend(instance_ref, lambda result: None)

        current_power_state = self._get_power_state(context, instance_ref)
        self._instance_update(context,
                              instance_id,
                              power_state=current_power_state,
                              vm_state=vm_state.SUSPEND,
                              task_state=None)

    @exception.wrap_exception(notifier=notifier, publisher_id=publisher_id())
    @checks_instance_lock
    def resume_instance(self, context, instance_id):
        """Resume the given suspended instance."""
        LOG.audit(_('instance %s: resuming'), instance_id, context=context)
        context = context.elevated()

        self._instance_update(context,
                              instance_id,
                              vm_state=vm_state.ACTIVE,
                              task_state=task_state.RESUMING)

        instance_ref = self.db.instance_get(context, instance_id)
        self.driver.resume(instance_ref, lambda result: None)

        current_power_state = self._get_power_state(context, instance_ref)
        self._instance_update(context,
                              instance_id,
                              power_state=current_power_state,
                              vm_state=vm_state.ACTIVE,
                              task_state=None)

    @exception.wrap_exception(notifier=notifier, publisher_id=publisher_id())
    def lock_instance(self, context, instance_id):
        """Lock the given instance."""
        context = context.elevated()

        LOG.debug(_('instance %s: locking'), instance_id, context=context)
        self.db.instance_update(context, instance_id, {'locked': True})

    @exception.wrap_exception(notifier=notifier, publisher_id=publisher_id())
    def unlock_instance(self, context, instance_id):
        """Unlock the given instance."""
        context = context.elevated()

        LOG.debug(_('instance %s: unlocking'), instance_id, context=context)
        self.db.instance_update(context, instance_id, {'locked': False})

    @exception.wrap_exception(notifier=notifier, publisher_id=publisher_id())
    def get_lock(self, context, instance_id):
        """Return the boolean state of the given instance's lock."""
        context = context.elevated()
        LOG.debug(_('instance %s: getting locked state'), instance_id,
                  context=context)
        if utils.is_uuid_like(instance_id):
            uuid = instance_id
            instance_ref = self.db.instance_get_by_uuid(context, uuid)
        else:
            instance_ref = self.db.instance_get(context, instance_id)
        return instance_ref['locked']

    @checks_instance_lock
    def reset_network(self, context, instance_id):
        """Reset networking on the given instance."""
        instance = self.db.instance_get(context, instance_id)
        LOG.debug(_('instance %s: reset network'), instance_id,
                                                   context=context)
        self.driver.reset_network(instance)

    @checks_instance_lock
    def inject_network_info(self, context, instance_id):
        """Inject network info for the given instance."""
        LOG.debug(_('instance %s: inject network info'), instance_id,
                                                         context=context)
        instance = self.db.instance_get(context, instance_id)
        network_info = self._get_instance_nw_info(context, instance)
        LOG.debug(_("network_info to inject: |%s|"), network_info)

        self.driver.inject_network_info(instance, network_info)

    @exception.wrap_exception(notifier=notifier, publisher_id=publisher_id())
    def get_console_output(self, context, instance_id):
        """Send the console output for the given instance."""
        context = context.elevated()
        instance_ref = self.db.instance_get(context, instance_id)
        LOG.audit(_("Get console output for instance %s"), instance_id,
                  context=context)
        output = self.driver.get_console_output(instance_ref)
        return output.decode('utf-8', 'replace').encode('ascii', 'replace')

    @exception.wrap_exception(notifier=notifier, publisher_id=publisher_id())
    def get_ajax_console(self, context, instance_id):
        """Return connection information for an ajax console."""
        context = context.elevated()
        LOG.debug(_("instance %s: getting ajax console"), instance_id)
        instance_ref = self.db.instance_get(context, instance_id)
        return self.driver.get_ajax_console(instance_ref)

    @exception.wrap_exception(notifier=notifier, publisher_id=publisher_id())
    def get_vnc_console(self, context, instance_id):
        """Return connection information for a vnc console."""
        context = context.elevated()
        LOG.debug(_("instance %s: getting vnc console"), instance_id)
        instance_ref = self.db.instance_get(context, instance_id)
        return self.driver.get_vnc_console(instance_ref)

    def _attach_volume_boot(self, context, instance_id, volume_id, mountpoint):
        """Attach a volume to an instance at boot time. So actual attach
        is done by instance creation"""

        # TODO(yamahata):
        # should move check_attach to volume manager?
        volume.API().check_attach(context, volume_id)

        context = context.elevated()
        LOG.audit(_("instance %(instance_id)s: booting with "
                    "volume %(volume_id)s at %(mountpoint)s") %
                  locals(), context=context)
        dev_path = self.volume_manager.setup_compute_volume(context, volume_id)
        self.db.volume_attached(context, volume_id, instance_id, mountpoint)
        return dev_path

    @checks_instance_lock
    def attach_volume(self, context, instance_id, volume_id, mountpoint):
        """Attach a volume to an instance."""
        context = context.elevated()
        instance_ref = self.db.instance_get(context, instance_id)
        LOG.audit(_("instance %(instance_id)s: attaching volume %(volume_id)s"
                " to %(mountpoint)s") % locals(), context=context)
        dev_path = self.volume_manager.setup_compute_volume(context,
                                                            volume_id)
        try:
            self.driver.attach_volume(instance_ref['name'],
                                      dev_path,
                                      mountpoint)
            self.db.volume_attached(context,
                                    volume_id,
                                    instance_id,
                                    mountpoint)
            values = {
                'instance_id': instance_id,
                'device_name': mountpoint,
                'delete_on_termination': False,
                'virtual_name': None,
                'snapshot_id': None,
                'volume_id': volume_id,
                'volume_size': None,
                'no_device': None}
            self.db.block_device_mapping_create(context, values)
        except Exception as exc:  # pylint: disable=W0702
            # NOTE(vish): The inline callback eats the exception info so we
            #             log the traceback here and reraise the same
            #             ecxception below.
            LOG.exception(_("instance %(instance_id)s: attach failed"
                    " %(mountpoint)s, removing") % locals(), context=context)
            self.volume_manager.remove_compute_volume(context,
                                                      volume_id)
            raise exc

        return True

    @exception.wrap_exception(notifier=notifier, publisher_id=publisher_id())
    @checks_instance_lock
    def _detach_volume(self, context, instance_id, volume_id, destroy_bdm):
        """Detach a volume from an instance."""
        context = context.elevated()
        instance_ref = self.db.instance_get(context, instance_id)
        volume_ref = self.db.volume_get(context, volume_id)
        mp = volume_ref['mountpoint']
        LOG.audit(_("Detach volume %(volume_id)s from mountpoint %(mp)s"
                " on instance %(instance_id)s") % locals(), context=context)
        if instance_ref['name'] not in self.driver.list_instances():
            LOG.warn(_("Detaching volume from unknown instance %s"),
                     instance_id, context=context)
        else:
            self.driver.detach_volume(instance_ref['name'],
                                      volume_ref['mountpoint'])
        self.volume_manager.remove_compute_volume(context, volume_id)
        self.db.volume_detached(context, volume_id)
        if destroy_bdm:
            self.db.block_device_mapping_destroy_by_instance_and_volume(
                context, instance_id, volume_id)
        return True

    def detach_volume(self, context, instance_id, volume_id):
        """Detach a volume from an instance."""
        return self._detach_volume(context, instance_id, volume_id, True)

    def remove_volume(self, context, volume_id):
        """Remove volume on compute host.

        :param context: security context
        :param volume_id: volume ID
        """
        self.volume_manager.remove_compute_volume(context, volume_id)

    @exception.wrap_exception(notifier=notifier, publisher_id=publisher_id())
    def compare_cpu(self, context, cpu_info):
        """Checks that the host cpu is compatible with a cpu given by xml.

        :param context: security context
        :param cpu_info: json string obtained from virConnect.getCapabilities
        :returns: See driver.compare_cpu

        """
        return self.driver.compare_cpu(cpu_info)

    @exception.wrap_exception(notifier=notifier, publisher_id=publisher_id())
    def create_shared_storage_test_file(self, context):
        """Makes tmpfile under FLAGS.instance_path.

        This method enables compute nodes to recognize that they mounts
        same shared storage. (create|check|creanup)_shared_storage_test_file()
        is a pair.

        :param context: security context
        :returns: tmpfile name(basename)

        """
        dirpath = FLAGS.instances_path
        fd, tmp_file = tempfile.mkstemp(dir=dirpath)
        LOG.debug(_("Creating tmpfile %s to notify to other "
                    "compute nodes that they should mount "
                    "the same storage.") % tmp_file)
        os.close(fd)
        return os.path.basename(tmp_file)

    @exception.wrap_exception(notifier=notifier, publisher_id=publisher_id())
    def check_shared_storage_test_file(self, context, filename):
        """Confirms existence of the tmpfile under FLAGS.instances_path.
           Cannot confirm tmpfile return False.

        :param context: security context
        :param filename: confirm existence of FLAGS.instances_path/thisfile

        """
        tmp_file = os.path.join(FLAGS.instances_path, filename)
        if not os.path.exists(tmp_file):
            return False
        else:
            return True

    @exception.wrap_exception(notifier=notifier, publisher_id=publisher_id())
    def cleanup_shared_storage_test_file(self, context, filename):
        """Removes existence of the tmpfile under FLAGS.instances_path.

        :param context: security context
        :param filename: remove existence of FLAGS.instances_path/thisfile

        """
        tmp_file = os.path.join(FLAGS.instances_path, filename)
        os.remove(tmp_file)

    @exception.wrap_exception(notifier=notifier, publisher_id=publisher_id())
    def update_available_resource(self, context):
        """See comments update_resource_info.

        :param context: security context
        :returns: See driver.update_available_resource()

        """
        return self.driver.update_available_resource(context, self.host)

    def pre_live_migration(self, context, instance_id, time=None,
                           block_migration=False, disk=None):
        """Preparations for live migration at dest host.

        :param context: security context
        :param instance_id: nova.db.sqlalchemy.models.Instance.Id
        :param block_migration: if true, prepare for block migration

        """
        if not time:
            time = greenthread

        # Getting instance info
        instance_ref = self.db.instance_get(context, instance_id)
        hostname = instance_ref['hostname']

        # Getting fixed ips
        fixed_ips = self.db.instance_get_fixed_addresses(context, instance_id)
        if not fixed_ips:
            raise exception.FixedIpNotFoundForInstance(instance_id=instance_id)

        # If any volume is mounted, prepare here.
        if not instance_ref['volumes']:
            LOG.info(_("%s has no volume."), hostname)
        else:
            for v in instance_ref['volumes']:
                self.volume_manager.setup_compute_volume(context, v['id'])

        # Bridge settings.
        # Call this method prior to ensure_filtering_rules_for_instance,
        # since bridge is not set up, ensure_filtering_rules_for instance
        # fails.
        #
        # Retry operation is necessary because continuously request comes,
        # concorrent request occurs to iptables, then it complains.
        network_info = self._get_instance_nw_info(context, instance_ref)
        max_retry = FLAGS.live_migration_retry_count
        for cnt in range(max_retry):
            try:
                self.driver.plug_vifs(instance_ref, network_info)
                break
            except exception.ProcessExecutionError:
                if cnt == max_retry - 1:
                    raise
                else:
                    LOG.warn(_("plug_vifs() failed %(cnt)d."
                               "Retry up to %(max_retry)d for %(hostname)s.")
                               % locals())
                    time.sleep(1)

        # Creating filters to hypervisors and firewalls.
        # An example is that nova-instance-instance-xxx,
        # which is written to libvirt.xml(Check "virsh nwfilter-list")
        # This nwfilter is necessary on the destination host.
        # In addition, this method is creating filtering rule
        # onto destination host.
        self.driver.ensure_filtering_rules_for_instance(instance_ref,
                network_info)

        # Preparation for block migration
        if block_migration:
            self.driver.pre_block_migration(context,
                                            instance_ref,
                                            disk)

    def live_migration(self, context, instance_id,
                       dest, block_migration=False):
        """Executing live migration.

        :param context: security context
        :param instance_id: nova.db.sqlalchemy.models.Instance.Id
        :param dest: destination host
        :param block_migration: if true, do block migration

        """
        # Get instance for error handling.
        instance_ref = self.db.instance_get(context, instance_id)

        try:
            # Checking volume node is working correctly when any volumes
            # are attached to instances.
            if instance_ref['volumes']:
                rpc.call(context,
                          FLAGS.volume_topic,
                          {"method": "check_for_export",
                           "args": {'instance_id': instance_id}})

            if block_migration:
                disk = self.driver.get_instance_disk_info(context,
                                                          instance_ref)
            else:
                disk = None

            rpc.call(context,
                     self.db.queue_get_for(context, FLAGS.compute_topic, dest),
                     {"method": "pre_live_migration",
                      "args": {'instance_id': instance_id,
                               'block_migration': block_migration,
                               'disk': disk}})

        except Exception:
            i_name = instance_ref.name
            msg = _("Pre live migration for %(i_name)s failed at %(dest)s")
            LOG.error(msg % locals())
            self.rollback_live_migration(context, instance_ref,
                                         dest, block_migration)
            raise

        # Executing live migration
        # live_migration might raises exceptions, but
        # nothing must be recovered in this version.
        self.driver.live_migration(context, instance_ref, dest,
                                   self.post_live_migration,
                                   self.rollback_live_migration,
                                   block_migration)

    def post_live_migration(self, ctxt, instance_ref,
                            dest, block_migration=False):
        """Post operations for live migration.

        This method is called from live_migration
        and mainly updating database record.

        :param ctxt: security context
        :param instance_id: nova.db.sqlalchemy.models.Instance.Id
        :param dest: destination host
        :param block_migration: if true, do block migration

        """

        LOG.info(_('post_live_migration() is started..'))
        instance_id = instance_ref['id']

        # Detaching volumes.
        try:
            for vol in self.db.volume_get_all_by_instance(ctxt, instance_id):
                self.volume_manager.remove_compute_volume(ctxt, vol['id'])
        except exception.NotFound:
            pass

        # Releasing vlan.
        # (not necessary in current implementation?)

        network_info = self._get_instance_nw_info(ctxt, instance_ref)
        # Releasing security group ingress rule.
        self.driver.unfilter_instance(instance_ref, network_info)

        # Database updating.
        i_name = instance_ref.name
        try:
            # Not return if floating_ip is not found, otherwise,
            # instance never be accessible..
            floating_ip = self.db.instance_get_floating_address(ctxt,
                                                         instance_id)
            if not floating_ip:
                LOG.info(_('No floating_ip is found for %s.'), i_name)
            else:
                floating_ip_ref = self.db.floating_ip_get_by_address(ctxt,
                                                              floating_ip)
                self.db.floating_ip_update(ctxt,
                                           floating_ip_ref['address'],
                                           {'host': dest})
        except exception.NotFound:
            LOG.info(_('No floating_ip is found for %s.'), i_name)
        except Exception, e:
            LOG.error(_("Live migration: Unexpected error: "
                        "%(i_name)s cannot inherit floating "
                        "ip.\n%(e)s") % (locals()))

        # Define domain at destination host, without doing it,
        # pause/suspend/terminate do not work.
        rpc.call(ctxt,
                 self.db.queue_get_for(ctxt, FLAGS.compute_topic, dest),
                     {"method": "post_live_migration_at_destination",
                      "args": {'instance_id': instance_ref.id,
                               'block_migration': block_migration}})

        # Restore instance state
        current_power_state = self._get_power_state(ctxt, instance_ref)
        self._instance_update(ctxt,
                              instance_ref["id"],
                              host=dest,
                              power_state=current_power_state,
                              vm_state=vm_state.ACTIVE,
                              task_state=None)

        # Restore volume state
        for volume_ref in instance_ref['volumes']:
            volume_id = volume_ref['id']
            self.db.volume_update(ctxt, volume_id, {'status': 'in-use'})

        # No instance booting at source host, but instance dir
        # must be deleted for preparing next block migration
        if block_migration:
            self.driver.destroy(instance_ref, network_info)

        LOG.info(_('Migrating %(i_name)s to %(dest)s finished successfully.')
                 % locals())
        LOG.info(_("You may see the error \"libvirt: QEMU error: "
                   "Domain not found: no domain with matching name.\" "
                   "This error can be safely ignored."))

    def post_live_migration_at_destination(self, context,
                                instance_id, block_migration=False):
        """Post operations for live migration .

        :param context: security context
        :param instance_id: nova.db.sqlalchemy.models.Instance.Id
        :param block_migration: block_migration

        """
        instance_ref = self.db.instance_get(context, instance_id)
        LOG.info(_('Post operation of migraton started for %s .')
                 % instance_ref.name)
        network_info = self._get_instance_nw_info(context, instance_ref)
        self.driver.post_live_migration_at_destination(context,
                                                       instance_ref,
                                                       network_info,
                                                       block_migration)

    def rollback_live_migration(self, context, instance_ref,
                                dest, block_migration):
        """Recovers Instance/volume state from migrating -> running.

        :param context: security context
        :param instance_id: nova.db.sqlalchemy.models.Instance.Id
        :param dest:
            This method is called from live migration src host.
            This param specifies destination host.
        """
        host = instance_ref['host']
        self._instance_update(context,
                              instance_ref['id'],
                              host=host,
                              vm_state=vm_state.ACTIVE,
                              task_state=None)

        for volume_ref in instance_ref['volumes']:
            volume_id = volume_ref['id']
            self.db.volume_update(context, volume_id, {'status': 'in-use'})
            volume.API().remove_from_compute(context, volume_id, dest)

        # Block migration needs empty image at destination host
        # before migration starts, so if any failure occurs,
        # any empty images has to be deleted.
        if block_migration:
            rpc.cast(context,
                     self.db.queue_get_for(context, FLAGS.compute_topic, dest),
                     {"method": "rollback_live_migration_at_destination",
                      "args": {'instance_id': instance_ref['id']}})

    def rollback_live_migration_at_destination(self, context, instance_id):
        """ Cleaning up image directory that is created pre_live_migration.

        :param context: security context
        :param instance_id: nova.db.sqlalchemy.models.Instance.Id
        """
        instances_ref = self.db.instance_get(context, instance_id)
        network_info = self._get_instance_nw_info(context, instances_ref)
        self.driver.destroy(instances_ref, network_info)

    def periodic_tasks(self, context=None):
        """Tasks to be run at a periodic interval."""
        error_list = super(ComputeManager, self).periodic_tasks(context)
        if error_list is None:
            error_list = []

        try:
            if FLAGS.rescue_timeout > 0:
                self.driver.poll_rescued_instances(FLAGS.rescue_timeout)
        except Exception as ex:
            LOG.warning(_("Error during poll_rescued_instances: %s"),
                        unicode(ex))
            error_list.append(ex)

        try:
            self._report_driver_status()
        except Exception as ex:
            LOG.warning(_("Error during report_driver_status(): %s"),
                        unicode(ex))
            error_list.append(ex)

        try:
            self._sync_power_states(context)
        except Exception as ex:
            LOG.warning(_("Error during power_state sync: %s"), unicode(ex))
            error_list.append(ex)

        return error_list

    def _report_driver_status(self):
        curr_time = time.time()
        if curr_time - self._last_host_check > FLAGS.host_state_interval:
            self._last_host_check = curr_time
            LOG.info(_("Updating host status"))
            # This will grab info about the host and queue it
            # to be sent to the Schedulers.
            self.update_service_capabilities(
                self.driver.get_host_stats(refresh=True))

    def _sync_power_states(self, context):
        """Align power states between the database and the hypervisor.

        The hypervisor is authoritative for the power_state data, so we
        simply loop over all known instances for this host and update the
        power_state according to the hypervisor. If the instance is not found
        then it will be set to power_state.NOSTATE, because it doesn't exist
        on the hypervisor.

        """
        vm_instances = self.driver.list_instances_detail()
        vm_instances = dict((vm.name, vm) for vm in vm_instances)
        db_instances = self.db.instance_get_all_by_host(context, self.host)

        num_vm_instances = len(vm_instances)
        num_db_instances = len(db_instances)

        if num_vm_instances != num_db_instances:
            LOG.info(_("Found %(num_db_instances)s in the database and "
                       "%(num_vm_instances)s on the hypervisor.") % locals())

        for db_instance in db_instances:
            name = db_instance["name"]
            db_power_state = db_instance['power_state']
            vm_instance = vm_instances.get(name)

            if vm_instance is None:
                vm_power_state = power_state.NOSTATE
            else:
                vm_power_state = vm_instance["power_state"]

            if vm_power_state == db_power_state:
                continue

            self._instance_update(context,
                                  db_instance["id"],
                                  power_state=vm_power_state)<|MERGE_RESOLUTION|>--- conflicted
+++ resolved
@@ -372,26 +372,11 @@
         updates = {}
         updates['host'] = self.host
         updates['launched_on'] = self.host
-<<<<<<< HEAD
-        # NOTE(vish): used by virt but not in database
-        updates['injected_files'] = kwargs.get('injected_files', [])
-        updates['admin_pass'] = kwargs.get('admin_password', None)
         updates['vm_state'] = vm_state.BUILD
         updates['task_state'] = task_state.NETWORKING
-
         instance = self.db.instance_update(context, instance_id, updates)
-=======
-        instance = self.db.instance_update(context,
-                                           instance_id,
-                                           updates)
         instance['injected_files'] = kwargs.get('injected_files', [])
         instance['admin_pass'] = kwargs.get('admin_password', None)
-
-        self.db.instance_set_state(context,
-                                   instance_id,
-                                   power_state.NOSTATE,
-                                   'networking')
->>>>>>> ba079e5c
 
         is_vpn = instance['image_ref'] == str(FLAGS.vpn_image_id)
         try:
