import base64
import datetime
import json

import stubout
import webob

from nova import context
from nova import utils
from nova import exception
from nova import flags
from nova.api.openstack import create_instance_helper
<<<<<<< HEAD
from nova.compute import instance_types
from nova.compute import power_state
=======
from nova.compute import vm_states
from nova.compute import instance_types
>>>>>>> 67a24452
import nova.db.api
from nova import test
from nova.tests.api.openstack import common
from nova.tests.api.openstack import fakes


FLAGS = flags.FLAGS


def return_server_by_id(context, id):
    return stub_instance(id)


def instance_update(context, instance_id, kwargs):
    return stub_instance(instance_id)


def return_server_with_attributes(**kwargs):
    def _return_server(context, id):
        return stub_instance(id, **kwargs)
    return _return_server


<<<<<<< HEAD
def return_server_with_power_state(power_state):
    return return_server_with_attributes(power_state=power_state)


def return_server_with_uuid_and_power_state(power_state):
    return return_server_with_power_state(power_state)


def stub_instance(id, power_state=0, metadata=None,
                  image_ref="10", flavor_id="1", name=None):

    if metadata is not None:
        metadata_items = [{'key':k, 'value':v} for k, v in metadata.items()]
    else:
        metadata_items = [{'key':'seq', 'value':id}]

    inst_type = instance_types.get_instance_type_by_flavor_id(int(flavor_id))

=======
def return_server_with_state(vm_state, task_state=None):
    return return_server_with_attributes(vm_state=vm_state,
                                         task_state=task_state)


def return_server_with_uuid_and_state(vm_state, task_state=None):
    def _return_server(context, id):
        return return_server_with_state(vm_state, task_state)
    return _return_server


def stub_instance(id, metadata=None, image_ref="10", flavor_id="1",
                  name=None, vm_state=None, task_state=None):
    if metadata is not None:
        metadata_items = [{'key':k, 'value':v} for k, v in metadata.items()]
    else:
        metadata_items = [{'key':'seq', 'value':id}]

    inst_type = instance_types.get_instance_type_by_flavor_id(int(flavor_id))

>>>>>>> 67a24452
    instance = {
        "id": int(id),
        "created_at": datetime.datetime(2010, 10, 10, 12, 0, 0),
        "updated_at": datetime.datetime(2010, 11, 11, 11, 0, 0),
        "admin_pass": "",
        "user_id": "fake",
        "project_id": "fake",
        "image_ref": image_ref,
        "kernel_id": "",
        "ramdisk_id": "",
        "launch_index": 0,
        "key_name": "",
        "key_data": "",
<<<<<<< HEAD
        "state": power_state,
        "state_description": "",
=======
        "vm_state": vm_state or vm_states.ACTIVE,
        "task_state": task_state,
>>>>>>> 67a24452
        "memory_mb": 0,
        "vcpus": 0,
        "local_gb": 0,
        "hostname": "",
        "host": "",
        "instance_type": dict(inst_type),
        "user_data": "",
        "reservation_id": "",
        "mac_address": "",
        "scheduled_at": utils.utcnow(),
        "launched_at": utils.utcnow(),
        "terminated_at": utils.utcnow(),
        "availability_zone": "",
        "display_name": name or "server%s" % id,
        "display_description": "",
        "locked": False,
        "metadata": metadata_items,
        "access_ip_v4": "",
        "access_ip_v6": "",
        "uuid": "aaaaaaaa-aaaa-aaaa-aaaa-aaaaaaaaaaaa",
        "virtual_interfaces": [],
    }

    instance["fixed_ips"] = {
        "address": '192.168.0.1',
        "floating_ips": [],
    }

    return instance


class MockSetAdminPassword(object):
    def __init__(self):
        self.instance_id = None
        self.password = None

    def __call__(self, context, instance_id, password):
        self.instance_id = instance_id
        self.password = password


class ServerActionsTest(test.TestCase):

    def setUp(self):
        self.maxDiff = None
        super(ServerActionsTest, self).setUp()
        self.flags(verbose=True)
        self.stubs = stubout.StubOutForTesting()
        fakes.stub_out_auth(self.stubs)
        self.stubs.Set(nova.db.api, 'instance_get', return_server_by_id)
        self.stubs.Set(nova.db.api, 'instance_update', instance_update)

        self.webreq = common.webob_factory('/v1.0/servers')

    def tearDown(self):
        self.stubs.UnsetAll()

    def test_server_change_password(self):
        body = {'changePassword': {'adminPass': '1234pass'}}
        req = webob.Request.blank('/v1.0/servers/1/action')
        req.method = 'POST'
        req.content_type = 'application/json'
        req.body = json.dumps(body)
        res = req.get_response(fakes.wsgi_app())
        self.assertEqual(res.status_int, 501)

    def test_server_change_password_xml(self):
        req = webob.Request.blank('/v1.0/servers/1/action')
        req.method = 'POST'
        req.content_type = 'application/xml'
        req.body = '<changePassword adminPass="1234pass">'
#        res = req.get_response(fakes.wsgi_app())
#        self.assertEqual(res.status_int, 501)

    def test_server_reboot(self):
        body = dict(server=dict(
            name='server_test', imageId=2, flavorId=2, metadata={},
            personality={}))
        req = webob.Request.blank('/v1.0/servers/1/action')
        req.method = 'POST'
        req.content_type = 'application/json'
        req.body = json.dumps(body)
        res = req.get_response(fakes.wsgi_app())

    def test_server_rebuild_accepted(self):
        body = {
            "rebuild": {
                "imageId": 2,
            },
        }

        req = webob.Request.blank('/v1.0/servers/1/action')
        req.method = 'POST'
        req.content_type = 'application/json'
        req.body = json.dumps(body)

        res = req.get_response(fakes.wsgi_app())
        self.assertEqual(res.status_int, 202)
        self.assertEqual(res.body, "")

    def test_server_rebuild_rejected_when_building(self):
        body = {
            "rebuild": {
                "imageId": 2,
            },
        }

        state = vm_states.BUILDING
        new_return_server = return_server_with_state(state)
        self.stubs.Set(nova.db.api, 'instance_get', new_return_server)
        self.stubs.Set(nova.db, 'instance_get_by_uuid',
                       return_server_with_uuid_and_state(state))

        req = webob.Request.blank('/v1.0/servers/1/action')
        req.method = 'POST'
        req.content_type = 'application/json'
        req.body = json.dumps(body)

        res = req.get_response(fakes.wsgi_app())
        self.assertEqual(res.status_int, 409)

    def test_server_rebuild_bad_entity(self):
        body = {
            "rebuild": {
            },
        }

        req = webob.Request.blank('/v1.0/servers/1/action')
        req.method = 'POST'
        req.content_type = 'application/json'
        req.body = json.dumps(body)

        res = req.get_response(fakes.wsgi_app())
        self.assertEqual(res.status_int, 400)

    def test_resize_server(self):
        req = self.webreq('/1/action', 'POST', dict(resize=dict(flavorId=3)))

        self.resize_called = False

        def resize_mock(*args):
            self.resize_called = True

        self.stubs.Set(nova.compute.api.API, 'resize', resize_mock)

        res = req.get_response(fakes.wsgi_app())
        self.assertEqual(res.status_int, 202)
        self.assertEqual(self.resize_called, True)

    def test_resize_bad_flavor_fails(self):
        req = self.webreq('/1/action', 'POST', dict(resize=dict(derp=3)))

        self.resize_called = False

        def resize_mock(*args):
            self.resize_called = True

        self.stubs.Set(nova.compute.api.API, 'resize', resize_mock)

        res = req.get_response(fakes.wsgi_app())
        self.assertEqual(res.status_int, 400)
        self.assertEqual(self.resize_called, False)

    def test_resize_raises_fails(self):
        req = self.webreq('/1/action', 'POST', dict(resize=dict(flavorId=3)))

        def resize_mock(*args):
            raise Exception('hurr durr')

        self.stubs.Set(nova.compute.api.API, 'resize', resize_mock)

        res = req.get_response(fakes.wsgi_app())
        self.assertEqual(res.status_int, 500)

    def test_confirm_resize_server(self):
        req = self.webreq('/1/action', 'POST', dict(confirmResize=None))

        self.resize_called = False

        def confirm_resize_mock(*args):
            self.resize_called = True

        self.stubs.Set(nova.compute.api.API, 'confirm_resize',
                confirm_resize_mock)

        res = req.get_response(fakes.wsgi_app())
        self.assertEqual(res.status_int, 204)
        self.assertEqual(self.resize_called, True)

    def test_confirm_resize_server_fails(self):
        req = self.webreq('/1/action', 'POST', dict(confirmResize=None))

        def confirm_resize_mock(*args):
            raise Exception('hurr durr')

        self.stubs.Set(nova.compute.api.API, 'confirm_resize',
                confirm_resize_mock)

        res = req.get_response(fakes.wsgi_app())
        self.assertEqual(res.status_int, 400)

    def test_revert_resize_server(self):
        req = self.webreq('/1/action', 'POST', dict(revertResize=None))

        self.resize_called = False

        def revert_resize_mock(*args):
            self.resize_called = True

        self.stubs.Set(nova.compute.api.API, 'revert_resize',
                revert_resize_mock)

        res = req.get_response(fakes.wsgi_app())
        self.assertEqual(res.status_int, 202)
        self.assertEqual(self.resize_called, True)

    def test_revert_resize_server_fails(self):
        req = self.webreq('/1/action', 'POST', dict(revertResize=None))

        def revert_resize_mock(*args):
            raise Exception('hurr durr')

        self.stubs.Set(nova.compute.api.API, 'revert_resize',
                revert_resize_mock)

        res = req.get_response(fakes.wsgi_app())
        self.assertEqual(res.status_int, 400)

    def test_migrate_server(self):
        """This is basically the same as resize, only we provide the `migrate`
        attribute in the body's dict.
        """
        req = self.webreq('/1/migrate', 'POST')

        self.resize_called = False

        def resize_mock(*args):
            self.resize_called = True

        self.stubs.Set(nova.compute.api.API, 'resize', resize_mock)

        res = req.get_response(fakes.wsgi_app())
        self.assertEqual(res.status_int, 202)
        self.assertEqual(self.resize_called, True)

    def test_create_backup(self):
        """The happy path for creating backups"""
        self.flags(allow_admin_api=True)

        body = {
            'createBackup': {
                'name': 'Backup 1',
                'backup_type': 'daily',
                'rotation': 1,
            },
        }

        req = webob.Request.blank('/v1.0/servers/1/action')
        req.method = 'POST'
        req.body = json.dumps(body)
        req.headers["content-type"] = "application/json"
        response = req.get_response(fakes.wsgi_app())
        self.assertEqual(202, response.status_int)
        self.assertTrue(response.headers['Location'])

    def test_create_backup_admin_api_off(self):
        """The happy path for creating backups"""
        self.flags(allow_admin_api=False)

        body = {
            'createBackup': {
                'name': 'Backup 1',
                'backup_type': 'daily',
                'rotation': 1,
            },
        }

        req = webob.Request.blank('/v1.0/servers/1/action')
        req.method = 'POST'
        req.body = json.dumps(body)
        req.headers["content-type"] = "application/json"
        response = req.get_response(fakes.wsgi_app())
        self.assertEqual(400, response.status_int)

    def test_create_backup_with_metadata(self):
        self.flags(allow_admin_api=True)

        body = {
            'createBackup': {
                'name': 'Backup 1',
                'backup_type': 'daily',
                'rotation': 1,
                'metadata': {'123': 'asdf'},
            },
        }

        req = webob.Request.blank('/v1.0/servers/1/action')
        req.method = 'POST'
        req.body = json.dumps(body)
        req.headers["content-type"] = "application/json"
        response = req.get_response(fakes.wsgi_app())
        self.assertEqual(202, response.status_int)
        self.assertTrue(response.headers['Location'])

    def test_create_backup_with_too_much_metadata(self):
        self.flags(allow_admin_api=True)

        body = {
            'createBackup': {
                'name': 'Backup 1',
                'backup_type': 'daily',
                'rotation': 1,
                'metadata': {'123': 'asdf'},
            },
        }
        for num in range(FLAGS.quota_metadata_items + 1):
            body['createBackup']['metadata']['foo%i' % num] = "bar"
        req = webob.Request.blank('/v1.0/servers/1/action')
        req.method = 'POST'
        req.body = json.dumps(body)
        req.headers["content-type"] = "application/json"
        response = req.get_response(fakes.wsgi_app())
        self.assertEqual(413, response.status_int)

    def test_create_backup_no_name(self):
        """Name is required for backups"""
        self.flags(allow_admin_api=True)

        body = {
            'createBackup': {
                'backup_type': 'daily',
                'rotation': 1,
            },
        }

        req = webob.Request.blank('/v1.0/images')
        req.method = 'POST'
        req.body = json.dumps(body)
        req.headers["content-type"] = "application/json"
        response = req.get_response(fakes.wsgi_app())
        self.assertEqual(400, response.status_int)

    def test_create_backup_no_rotation(self):
        """Rotation is required for backup requests"""
        self.flags(allow_admin_api=True)

        body = {
            'createBackup': {
                'name': 'Backup 1',
                'backup_type': 'daily',
            },
        }

        req = webob.Request.blank('/v1.0/images')
        req.method = 'POST'
        req.body = json.dumps(body)
        req.headers["content-type"] = "application/json"

        response = req.get_response(fakes.wsgi_app())
        self.assertEqual(400, response.status_int)

    def test_create_backup_no_backup_type(self):
        """Backup Type (daily or weekly) is required for backup requests"""
        self.flags(allow_admin_api=True)

        body = {
            'createBackup': {
                'name': 'Backup 1',
                'rotation': 1,
            },
        }
        req = webob.Request.blank('/v1.0/images')
        req.method = 'POST'
        req.body = json.dumps(body)
        req.headers["content-type"] = "application/json"

        response = req.get_response(fakes.wsgi_app())
        self.assertEqual(400, response.status_int)

    def test_create_backup_bad_entity(self):
        self.flags(allow_admin_api=True)

        body = {'createBackup': 'go'}
        req = webob.Request.blank('/v1.0/images')
        req.method = 'POST'
        req.body = json.dumps(body)
        req.headers["content-type"] = "application/json"

        response = req.get_response(fakes.wsgi_app())
        self.assertEqual(400, response.status_int)


class ServerActionsTestV11(test.TestCase):

    def setUp(self):
        self.maxDiff = None
        super(ServerActionsTestV11, self).setUp()
        self.stubs = stubout.StubOutForTesting()
        fakes.stub_out_auth(self.stubs)
        self.stubs.Set(nova.db.api, 'instance_get', return_server_by_id)
        self.stubs.Set(nova.db.api, 'instance_update', instance_update)

        fakes.stub_out_glance(self.stubs)
        fakes.stub_out_compute_api_snapshot(self.stubs)
        service_class = 'nova.image.glance.GlanceImageService'
        self.service = utils.import_object(service_class)
        self.context = context.RequestContext(1, None)
        self.service.delete_all()
        self.sent_to_glance = {}
        fakes.stub_out_glance_add_image(self.stubs, self.sent_to_glance)
        self.flags(allow_instance_snapshots=True)

    def tearDown(self):
        self.stubs.UnsetAll()

    def test_server_bad_body(self):
        body = {}
        req = webob.Request.blank('/v1.1/fake/servers/1/action')
        req.method = 'POST'
        req.content_type = 'application/json'
        req.body = json.dumps(body)
        res = req.get_response(fakes.wsgi_app())
        self.assertEqual(res.status_int, 400)

    def test_server_unknown_action(self):
        body = {'sockTheFox': {'fakekey': '1234'}}
        req = webob.Request.blank('/v1.1/fake/servers/1/action')
        req.method = 'POST'
        req.content_type = 'application/json'
        req.body = json.dumps(body)
        res = req.get_response(fakes.wsgi_app())
        self.assertEqual(res.status_int, 400)

    def test_server_change_password(self):
        mock_method = MockSetAdminPassword()
        self.stubs.Set(nova.compute.api.API, 'set_admin_password', mock_method)
        body = {'changePassword': {'adminPass': '1234pass'}}
        req = webob.Request.blank('/v1.1/fake/servers/1/action')
        req.method = 'POST'
        req.content_type = 'application/json'
        req.body = json.dumps(body)
        res = req.get_response(fakes.wsgi_app())
        self.assertEqual(res.status_int, 202)
        self.assertEqual(mock_method.instance_id, '1')
        self.assertEqual(mock_method.password, '1234pass')

    def test_server_change_password_xml(self):
        mock_method = MockSetAdminPassword()
        self.stubs.Set(nova.compute.api.API, 'set_admin_password', mock_method)
        req = webob.Request.blank('/v1.1/fake/servers/1/action')
        req.method = 'POST'
        req.content_type = "application/xml"
        req.body = """<?xml version="1.0" encoding="UTF-8"?>
                    <changePassword
                        xmlns="http://docs.openstack.org/compute/api/v1.1"
                        adminPass="1234pass"/>"""
        res = req.get_response(fakes.wsgi_app())
        self.assertEqual(res.status_int, 202)
        self.assertEqual(mock_method.instance_id, '1')
        self.assertEqual(mock_method.password, '1234pass')

    def test_server_change_password_not_a_string(self):
        body = {'changePassword': {'adminPass': 1234}}
        req = webob.Request.blank('/v1.1/fake/servers/1/action')
        req.method = 'POST'
        req.content_type = 'application/json'
        req.body = json.dumps(body)
        res = req.get_response(fakes.wsgi_app())
        self.assertEqual(res.status_int, 400)

    def test_server_change_password_bad_request(self):
        body = {'changePassword': {'pass': '12345'}}
        req = webob.Request.blank('/v1.1/fake/servers/1/action')
        req.method = 'POST'
        req.content_type = 'application/json'
        req.body = json.dumps(body)
        res = req.get_response(fakes.wsgi_app())
        self.assertEqual(res.status_int, 400)

    def test_server_change_password_empty_string(self):
        body = {'changePassword': {'adminPass': ''}}
        req = webob.Request.blank('/v1.1/fake/servers/1/action')
        req.method = 'POST'
        req.content_type = 'application/json'
        req.body = json.dumps(body)
        res = req.get_response(fakes.wsgi_app())
        self.assertEqual(res.status_int, 400)

    def test_server_change_password_none(self):
        body = {'changePassword': {'adminPass': None}}
        req = webob.Request.blank('/v1.1/fake/servers/1/action')
        req.method = 'POST'
        req.content_type = 'application/json'
        req.body = json.dumps(body)
        res = req.get_response(fakes.wsgi_app())
        self.assertEqual(res.status_int, 400)

    def test_server_reboot_hard(self):
        body = dict(reboot=dict(type="HARD"))
        req = webob.Request.blank('/v1.1/fake/servers/1/action')
        req.method = 'POST'
        req.content_type = 'application/json'
        req.body = json.dumps(body)
        res = req.get_response(fakes.wsgi_app())
        self.assertEqual(res.status_int, 202)

    def test_server_reboot_soft(self):
        body = dict(reboot=dict(type="SOFT"))
        req = webob.Request.blank('/v1.1/fake/servers/1/action')
        req.method = 'POST'
        req.content_type = 'application/json'
        req.body = json.dumps(body)
        res = req.get_response(fakes.wsgi_app())
        self.assertEqual(res.status_int, 202)

    def test_server_reboot_incorrect_type(self):
        body = dict(reboot=dict(type="NOT_A_TYPE"))
        req = webob.Request.blank('/v1.1/fake/servers/1/action')
        req.method = 'POST'
        req.content_type = 'application/json'
        req.body = json.dumps(body)
        res = req.get_response(fakes.wsgi_app())
        self.assertEqual(res.status_int, 400)

    def test_server_reboot_missing_type(self):
        body = dict(reboot=dict())
        req = webob.Request.blank('/v1.1/fake/servers/1/action')
        req.method = 'POST'
        req.content_type = 'application/json'
        req.body = json.dumps(body)
        res = req.get_response(fakes.wsgi_app())
        self.assertEqual(res.status_int, 400)

    def test_server_rebuild_accepted_minimum(self):
        new_return_server = return_server_with_attributes(image_ref='2')
        self.stubs.Set(nova.db.api, 'instance_get', new_return_server)

        body = {
            "rebuild": {
                "imageRef": "http://localhost/images/2",
            },
        }

        req = webob.Request.blank('/v1.1/fake/servers/1/action')
        req.method = 'POST'
        req.content_type = 'application/json'
        req.body = json.dumps(body)

        res = req.get_response(fakes.wsgi_app())
        self.assertEqual(res.status_int, 202)
        body = json.loads(res.body)
        self.assertEqual(body['server']['image']['id'], '2')
        self.assertEqual(len(body['server']['adminPass']), 16)

    def test_server_rebuild_rejected_when_building(self):
        body = {
            "rebuild": {
                "imageRef": "http://localhost/images/2",
            },
        }

        state = vm_states.BUILDING
        new_return_server = return_server_with_state(state)
        self.stubs.Set(nova.db.api, 'instance_get', new_return_server)
        self.stubs.Set(nova.db, 'instance_get_by_uuid',
                       return_server_with_uuid_and_state(state))

        req = webob.Request.blank('/v1.1/fake/servers/1/action')
        req.method = 'POST'
        req.content_type = 'application/json'
        req.body = json.dumps(body)

        res = req.get_response(fakes.wsgi_app())
        self.assertEqual(res.status_int, 409)

    def test_server_rebuild_accepted_with_metadata(self):
        metadata = {'new': 'metadata'}

        new_return_server = return_server_with_attributes(metadata=metadata)
        self.stubs.Set(nova.db.api, 'instance_get', new_return_server)

        body = {
            "rebuild": {
                "imageRef": "http://localhost/images/2",
                "metadata": metadata,
            },
        }

        req = webob.Request.blank('/v1.1/fake/servers/1/action')
        req.method = 'POST'
        req.content_type = 'application/json'
        req.body = json.dumps(body)

        res = req.get_response(fakes.wsgi_app())
        self.assertEqual(res.status_int, 202)
        body = json.loads(res.body)
        self.assertEqual(body['server']['metadata'], metadata)

    def test_server_rebuild_accepted_with_bad_metadata(self):
        body = {
            "rebuild": {
                "imageRef": "http://localhost/images/2",
                "metadata": "stack",
            },
        }

        req = webob.Request.blank('/v1.1/fake/servers/1/action')
        req.method = 'POST'
        req.content_type = 'application/json'
        req.body = json.dumps(body)

        res = req.get_response(fakes.wsgi_app())
        self.assertEqual(res.status_int, 400)

    def test_server_rebuild_bad_entity(self):
        body = {
            "rebuild": {
                "imageId": 2,
            },
        }

        req = webob.Request.blank('/v1.1/fake/servers/1/action')
        req.method = 'POST'
        req.content_type = 'application/json'
        req.body = json.dumps(body)

        res = req.get_response(fakes.wsgi_app())
        self.assertEqual(res.status_int, 400)

    def test_server_rebuild_bad_personality(self):
        body = {
            "rebuild": {
                "imageRef": "http://localhost/images/2",
                "personality": [{
                    "path": "/path/to/file",
                    "contents": "INVALID b64",
                }]
            },
        }

        req = webob.Request.blank('/v1.1/fake/servers/1/action')
        req.method = 'POST'
        req.content_type = 'application/json'
        req.body = json.dumps(body)

        res = req.get_response(fakes.wsgi_app())
        self.assertEqual(res.status_int, 400)

    def test_server_rebuild_personality(self):
        body = {
            "rebuild": {
                "imageRef": "http://localhost/images/2",
                "personality": [{
                    "path": "/path/to/file",
                    "contents": base64.b64encode("Test String"),
                }]
            },
        }

        req = webob.Request.blank('/v1.1/fake/servers/1/action')
        req.method = 'POST'
        req.content_type = 'application/json'
        req.body = json.dumps(body)

        res = req.get_response(fakes.wsgi_app())
        self.assertEqual(res.status_int, 202)
        body = json.loads(res.body)
        self.assertTrue('personality' not in body['server'])

    def test_server_rebuild_admin_pass(self):
        new_return_server = return_server_with_attributes(image_ref='2')
        self.stubs.Set(nova.db.api, 'instance_get', new_return_server)

        body = {
            "rebuild": {
                "imageRef": "http://localhost/images/2",
                "adminPass": "asdf",
            },
        }

        req = webob.Request.blank('/v1.1/fake/servers/1/action')
        req.method = 'POST'
        req.content_type = 'application/json'
        req.body = json.dumps(body)

        res = req.get_response(fakes.wsgi_app())
        self.assertEqual(res.status_int, 202)
        body = json.loads(res.body)
        self.assertEqual(body['server']['image']['id'], '2')
        self.assertEqual(body['server']['adminPass'], 'asdf')

    def test_server_rebuild_server_not_found(self):
        def server_not_found(self, instance_id):
            raise exception.InstanceNotFound(instance_id=instance_id)
        self.stubs.Set(nova.db.api, 'instance_get', server_not_found)

        body = {
            "rebuild": {
                "imageRef": "http://localhost/images/2",
            },
        }

        req = webob.Request.blank('/v1.1/fake/servers/1/action')
        req.method = 'POST'
        req.content_type = 'application/json'
        req.body = json.dumps(body)

        res = req.get_response(fakes.wsgi_app())
        self.assertEqual(res.status_int, 404)

    def test_resize_server(self):

        req = webob.Request.blank('/v1.1/fake/servers/1/action')
        req.content_type = 'application/json'
        req.method = 'POST'
        body_dict = dict(resize=dict(flavorRef="http://localhost/3"))
        req.body = json.dumps(body_dict)

        self.resize_called = False

        def resize_mock(*args):
            self.resize_called = True

        self.stubs.Set(nova.compute.api.API, 'resize', resize_mock)

        res = req.get_response(fakes.wsgi_app())
        self.assertEqual(res.status_int, 202)
        self.assertEqual(self.resize_called, True)

    def test_resize_server_no_flavor(self):
        req = webob.Request.blank('/v1.1/fake/servers/1/action')
        req.content_type = 'application/json'
        req.method = 'POST'
        body_dict = dict(resize=dict())
        req.body = json.dumps(body_dict)

        res = req.get_response(fakes.wsgi_app())
        self.assertEqual(res.status_int, 400)

    def test_resize_server_no_flavor_ref(self):
        req = webob.Request.blank('/v1.1/fake/servers/1/action')
        req.content_type = 'application/json'
        req.method = 'POST'
        body_dict = dict(resize=dict(flavorRef=None))
        req.body = json.dumps(body_dict)

        res = req.get_response(fakes.wsgi_app())
        self.assertEqual(res.status_int, 400)

    def test_confirm_resize_server(self):
        req = webob.Request.blank('/v1.1/fake/servers/1/action')
        req.content_type = 'application/json'
        req.method = 'POST'
        body_dict = dict(confirmResize=None)
        req.body = json.dumps(body_dict)

        self.confirm_resize_called = False

        def cr_mock(*args):
            self.confirm_resize_called = True

        self.stubs.Set(nova.compute.api.API, 'confirm_resize', cr_mock)

        res = req.get_response(fakes.wsgi_app())
        self.assertEqual(res.status_int, 204)
        self.assertEqual(self.confirm_resize_called, True)

    def test_revert_resize_server(self):
        req = webob.Request.blank('/v1.1/fake/servers/1/action')
        req.content_type = 'application/json'
        req.method = 'POST'
        body_dict = dict(revertResize=None)
        req.body = json.dumps(body_dict)

        self.revert_resize_called = False

        def revert_mock(*args):
            self.revert_resize_called = True

        self.stubs.Set(nova.compute.api.API, 'revert_resize', revert_mock)

        res = req.get_response(fakes.wsgi_app())
        self.assertEqual(res.status_int, 202)
        self.assertEqual(self.revert_resize_called, True)

    def test_create_image(self):
        body = {
            'createImage': {
                'name': 'Snapshot 1',
            },
        }
        req = webob.Request.blank('/v1.1/fake/servers/1/action')
        req.method = 'POST'
        req.body = json.dumps(body)
        req.headers["content-type"] = "application/json"
        response = req.get_response(fakes.wsgi_app())
        self.assertEqual(202, response.status_int)
        location = response.headers['Location']
        self.assertEqual('http://localhost/v1.1/images/123', location)

    def test_create_image_snapshots_disabled(self):
        """Don't permit a snapshot if the allow_instance_snapshots flag is
        False
        """
        self.flags(allow_instance_snapshots=False)
        body = {
            'createImage': {
                'name': 'Snapshot 1',
            },
        }
        req = webob.Request.blank('/v1.1/fake/servers/1/action')
        req.method = 'POST'
        req.body = json.dumps(body)
        req.headers["content-type"] = "application/json"
        response = req.get_response(fakes.wsgi_app())
        self.assertEqual(400, response.status_int)

    def test_create_image_with_metadata(self):
        body = {
            'createImage': {
                'name': 'Snapshot 1',
                'metadata': {'key': 'asdf'},
            },
        }
        req = webob.Request.blank('/v1.1/fake/servers/1/action')
        req.method = 'POST'
        req.body = json.dumps(body)
        req.headers["content-type"] = "application/json"
        response = req.get_response(fakes.wsgi_app())
        self.assertEqual(202, response.status_int)
        location = response.headers['Location']
        self.assertEqual('http://localhost/v1.1/images/123', location)

    def test_create_image_with_too_much_metadata(self):
        body = {
            'createImage': {
                'name': 'Snapshot 1',
                'metadata': {},
            },
        }
        for num in range(FLAGS.quota_metadata_items + 1):
            body['createImage']['metadata']['foo%i' % num] = "bar"
        req = webob.Request.blank('/v1.1/fake/servers/1/action')
        req.method = 'POST'
        req.body = json.dumps(body)
        req.headers["content-type"] = "application/json"
        response = req.get_response(fakes.wsgi_app())
        self.assertEqual(413, response.status_int)

    def test_create_image_no_name(self):
        body = {
            'createImage': {},
        }
        req = webob.Request.blank('/v1.1/fake/servers/1/action')
        req.method = 'POST'
        req.body = json.dumps(body)
        req.headers["content-type"] = "application/json"
        response = req.get_response(fakes.wsgi_app())
        self.assertEqual(400, response.status_int)

    def test_create_image_bad_metadata(self):
        body = {
            'createImage': {
                'name': 'geoff',
                'metadata': 'henry',
            },
        }
        req = webob.Request.blank('/v1.1/fake/servers/1/action')
        req.method = 'POST'
        req.body = json.dumps(body)
        req.headers["content-type"] = "application/json"
        response = req.get_response(fakes.wsgi_app())
        self.assertEqual(400, response.status_int)

    def test_create_backup(self):
        """The happy path for creating backups"""
        self.flags(allow_admin_api=True)

        body = {
            'createBackup': {
                'name': 'Backup 1',
                'backup_type': 'daily',
                'rotation': 1,
            },
        }

        req = webob.Request.blank('/v1.1/fake/servers/1/action')
        req.method = 'POST'
        req.body = json.dumps(body)
        req.headers["content-type"] = "application/json"
        response = req.get_response(fakes.wsgi_app())
        self.assertEqual(202, response.status_int)
        self.assertTrue(response.headers['Location'])


class TestServerActionXMLDeserializerV11(test.TestCase):

    def setUp(self):
        self.deserializer = create_instance_helper.ServerXMLDeserializerV11()

    def tearDown(self):
        pass

    def test_create_image(self):
        serial_request = """
<createImage xmlns="http://docs.openstack.org/compute/api/v1.1"
             name="new-server-test"/>"""
        request = self.deserializer.deserialize(serial_request, 'action')
        expected = {
            "createImage": {
                "name": "new-server-test",
            },
        }
        self.assertEquals(request['body'], expected)

    def test_create_image_with_metadata(self):
        serial_request = """
<createImage xmlns="http://docs.openstack.org/compute/api/v1.1"
             name="new-server-test">
    <metadata>
        <meta key="key1">value1</meta>
    </metadata>
</createImage>"""
        request = self.deserializer.deserialize(serial_request, 'action')
        expected = {
            "createImage": {
                "name": "new-server-test",
                "metadata": {"key1": "value1"},
            },
        }
        self.assertEquals(request['body'], expected)

    def test_change_pass(self):
        serial_request = """<?xml version="1.0" encoding="UTF-8"?>
                <changePassword
                    xmlns="http://docs.openstack.org/compute/api/v1.1"
                    adminPass="1234pass"/> """
        request = self.deserializer.deserialize(serial_request, 'action')
        expected = {
            "changePassword": {
                "adminPass": "1234pass",
            },
        }
        self.assertEquals(request['body'], expected)

    def test_change_pass_no_pass(self):
        serial_request = """<?xml version="1.0" encoding="UTF-8"?>
                <changePassword
                    xmlns="http://docs.openstack.org/compute/api/v1.1"/> """
        self.assertRaises(AttributeError,
                          self.deserializer.deserialize,
                          serial_request,
                          'action')

    def test_reboot(self):
        serial_request = """<?xml version="1.0" encoding="UTF-8"?>
                <reboot
                    xmlns="http://docs.openstack.org/compute/api/v1.1"
                    type="HARD"/>"""
        request = self.deserializer.deserialize(serial_request, 'action')
        expected = {
            "reboot": {
                "type": "HARD",
            },
        }
        self.assertEquals(request['body'], expected)

    def test_reboot_no_type(self):
        serial_request = """<?xml version="1.0" encoding="UTF-8"?>
                <reboot
                    xmlns="http://docs.openstack.org/compute/api/v1.1"/>"""
        self.assertRaises(AttributeError,
                          self.deserializer.deserialize,
                          serial_request,
                          'action')

    def test_resize(self):
        serial_request = """<?xml version="1.0" encoding="UTF-8"?>
                <resize
                    xmlns="http://docs.openstack.org/compute/api/v1.1"
                    flavorRef="http://localhost/flavors/3"/>"""
        request = self.deserializer.deserialize(serial_request, 'action')
        expected = {
            "resize": {"flavorRef": "http://localhost/flavors/3"},
        }
        self.assertEquals(request['body'], expected)

    def test_resize_no_flavor_ref(self):
        serial_request = """<?xml version="1.0" encoding="UTF-8"?>
                <resize
                    xmlns="http://docs.openstack.org/compute/api/v1.1"/>"""
        self.assertRaises(AttributeError,
                          self.deserializer.deserialize,
                          serial_request,
                          'action')

    def test_confirm_resize(self):
        serial_request = """<?xml version="1.0" encoding="UTF-8"?>
                <confirmResize
                    xmlns="http://docs.openstack.org/compute/api/v1.1"/>"""
        request = self.deserializer.deserialize(serial_request, 'action')
        expected = {
            "confirmResize": None,
        }
        self.assertEquals(request['body'], expected)

    def test_revert_resize(self):
        serial_request = """<?xml version="1.0" encoding="UTF-8"?>
                <revertResize
                   xmlns="http://docs.openstack.org/compute/api/v1.1"/>"""
        request = self.deserializer.deserialize(serial_request, 'action')
        expected = {
            "revertResize": None,
        }
        self.assertEquals(request['body'], expected)

    def test_rebuild(self):
        serial_request = """<?xml version="1.0" encoding="UTF-8"?>
                <rebuild
                    xmlns="http://docs.openstack.org/compute/api/v1.1"
                    name="new-server-test"
                    imageRef="http://localhost/images/1">
                    <metadata>
                        <meta key="My Server Name">Apache1</meta>
                    </metadata>
                    <personality>
                        <file path="/etc/banner.txt">Mg==</file>
                    </personality>
                </rebuild>"""
        request = self.deserializer.deserialize(serial_request, 'action')
        expected = {
            "rebuild": {
                "name": "new-server-test",
                "imageRef": "http://localhost/images/1",
                "metadata": {
                    "My Server Name": "Apache1",
                },
                "personality": [
                    {"path": "/etc/banner.txt", "contents": "Mg=="},
                ],
            },
        }
        self.assertDictMatch(request['body'], expected)

    def test_rebuild_minimum(self):
        serial_request = """<?xml version="1.0" encoding="UTF-8"?>
                <rebuild
                    xmlns="http://docs.openstack.org/compute/api/v1.1"
                    imageRef="http://localhost/images/1"/>"""
        request = self.deserializer.deserialize(serial_request, 'action')
        expected = {
            "rebuild": {
                "imageRef": "http://localhost/images/1",
            },
        }
        self.assertDictMatch(request['body'], expected)

    def test_rebuild_no_imageRef(self):
        serial_request = """<?xml version="1.0" encoding="UTF-8"?>
                <rebuild
                    xmlns="http://docs.openstack.org/compute/api/v1.1"
                    name="new-server-test">
                    <metadata>
                        <meta key="My Server Name">Apache1</meta>
                    </metadata>
                    <personality>
                        <file path="/etc/banner.txt">Mg==</file>
                    </personality>
                </rebuild>"""
        self.assertRaises(AttributeError,
                          self.deserializer.deserialize,
                          serial_request,
                          'action')<|MERGE_RESOLUTION|>--- conflicted
+++ resolved
@@ -10,13 +10,8 @@
 from nova import exception
 from nova import flags
 from nova.api.openstack import create_instance_helper
-<<<<<<< HEAD
-from nova.compute import instance_types
-from nova.compute import power_state
-=======
 from nova.compute import vm_states
 from nova.compute import instance_types
->>>>>>> 67a24452
 import nova.db.api
 from nova import test
 from nova.tests.api.openstack import common
@@ -40,26 +35,6 @@
     return _return_server
 
 
-<<<<<<< HEAD
-def return_server_with_power_state(power_state):
-    return return_server_with_attributes(power_state=power_state)
-
-
-def return_server_with_uuid_and_power_state(power_state):
-    return return_server_with_power_state(power_state)
-
-
-def stub_instance(id, power_state=0, metadata=None,
-                  image_ref="10", flavor_id="1", name=None):
-
-    if metadata is not None:
-        metadata_items = [{'key':k, 'value':v} for k, v in metadata.items()]
-    else:
-        metadata_items = [{'key':'seq', 'value':id}]
-
-    inst_type = instance_types.get_instance_type_by_flavor_id(int(flavor_id))
-
-=======
 def return_server_with_state(vm_state, task_state=None):
     return return_server_with_attributes(vm_state=vm_state,
                                          task_state=task_state)
@@ -80,7 +55,6 @@
 
     inst_type = instance_types.get_instance_type_by_flavor_id(int(flavor_id))
 
->>>>>>> 67a24452
     instance = {
         "id": int(id),
         "created_at": datetime.datetime(2010, 10, 10, 12, 0, 0),
@@ -94,13 +68,8 @@
         "launch_index": 0,
         "key_name": "",
         "key_data": "",
-<<<<<<< HEAD
-        "state": power_state,
-        "state_description": "",
-=======
         "vm_state": vm_state or vm_states.ACTIVE,
         "task_state": task_state,
->>>>>>> 67a24452
         "memory_mb": 0,
         "vcpus": 0,
         "local_gb": 0,
