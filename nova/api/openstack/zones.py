# Copyright 2011 OpenStack LLC.
# All Rights Reserved.
#
#    Licensed under the Apache License, Version 2.0 (the "License"); you may
#    not use this file except in compliance with the License. You may obtain
#    a copy of the License at
#
#         http://www.apache.org/licenses/LICENSE-2.0
#
#    Unless required by applicable law or agreed to in writing, software
#    distributed under the License is distributed on an "AS IS" BASIS, WITHOUT
#    WARRANTIES OR CONDITIONS OF ANY KIND, either express or implied. See the
#    License for the specific language governing permissions and limitations
#    under the License.

import json
import urlparse

from nova import crypto
from nova import db
from nova import exception
from nova import flags
from nova import log as logging
<<<<<<< HEAD

from nova.compute import api as compute
=======
from nova.api.openstack import common
from nova.api.openstack import wsgi
>>>>>>> dcb0d38a
from nova.scheduler import api

from nova.api.openstack import create_instance_controller as controller
from nova.api.openstack import common

FLAGS = flags.FLAGS


LOG = logging.getLogger('nova.api.openstack.zones')


def _filter_keys(item, keys):
    """
    Filters all model attributes except for keys
    item is a dict

    """
    return dict((k, v) for k, v in item.iteritems() if k in keys)


def _exclude_keys(item, keys):
    return dict((k, v) for k, v in item.iteritems() if k not in keys)


def _scrub_zone(zone):
    return _exclude_keys(zone, ('username', 'password', 'created_at',
                    'deleted', 'deleted_at', 'updated_at'))


def check_encryption_key(func):
    def wrapped(*args, **kwargs):
        if not FLAGS.build_plan_encryption_key:
            raise exception.Error(_("--build_plan_encryption_key not set"))
        return func(*args, **kwargs)
    return wrapped


<<<<<<< HEAD
class Controller(controller.OpenstackCreateInstanceController):

    _serialization_metadata = {
        'application/xml': {
            "attributes": {
                "zone": ["id", "api_url", "name", "capabilities"]}}}
=======
class Controller(object):
>>>>>>> dcb0d38a

    def __init__(self):
        self.compute_api = compute.API()
        super(Controller, self).__init__()

    def index(self, req):
        """Return all zones in brief"""
        # Ask the ZoneManager in the Scheduler for most recent data,
        # or fall-back to the database ...
        items = api.get_zone_list(req.environ['nova.context'])
        items = common.limited(items, req)
        items = [_scrub_zone(item) for item in items]
        return dict(zones=items)

    def detail(self, req):
        """Return all zones in detail"""
        return self.index(req)

    def info(self, req):
        """Return name and capabilities for this zone."""
        items = api.get_zone_capabilities(req.environ['nova.context'])

        zone = dict(name=FLAGS.zone_name)
        caps = FLAGS.zone_capabilities
        for cap in caps:
            key, value = cap.split('=')
            zone[key] = value
        for item, (min_value, max_value) in items.iteritems():
            zone[item] = "%s,%s" % (min_value, max_value)
        return dict(zone=zone)

    def show(self, req, id):
        """Return data about the given zone id"""
        zone_id = int(id)
        zone = api.zone_get(req.environ['nova.context'], zone_id)
        return dict(zone=_scrub_zone(zone))

    def delete(self, req, id):
        """Delete a child zone entry."""
        zone_id = int(id)
        api.zone_delete(req.environ['nova.context'], zone_id)
        return {}

<<<<<<< HEAD
    def create(self, req):
        """Create a child zone entry."""
=======
    def create(self, req, body):
>>>>>>> dcb0d38a
        context = req.environ['nova.context']
        zone = api.zone_create(context, body["zone"])
        return dict(zone=_scrub_zone(zone))

<<<<<<< HEAD
    def update(self, req, id):
        """Update a child zone entry."""
=======
    def update(self, req, id, body):
>>>>>>> dcb0d38a
        context = req.environ['nova.context']
        zone_id = int(id)
        zone = api.zone_update(context, zone_id, body["zone"])
        return dict(zone=_scrub_zone(zone))

    def boot(self, req):
        """Creates a new server for a given user while being Zone aware.

        Returns a reservation ID (a UUID).
        """
        extra_values, result = \
                self.create_instance(req, self.compute_api.create_all_at_once)
        if extra_values is None:
            return result  # a Fault.

        reservation_id = result
        return {'reservation_id': reservation_id}

    @check_encryption_key
    def select(self, req, body):
        """Returns a weighted list of costs to create instances
           of desired capabilities."""
        ctx = req.environ['nova.context']
        specs = json.loads(body)
        build_plan = api.select(ctx, specs=specs)
        cooked = self._scrub_build_plan(build_plan)
        return {"weights": cooked}

    def _scrub_build_plan(self, build_plan):
        """Remove all the confidential data and return a sanitized
        version of the build plan. Include an encrypted full version
        of the weighting entry so we can get back to it later."""
        encryptor = crypto.encryptor(FLAGS.build_plan_encryption_key)
        cooked = []
        for entry in build_plan:
            json_entry = json.dumps(entry)
            cipher_text = encryptor(json_entry)
            cooked.append(dict(weight=entry['weight'],
                blob=cipher_text))
        return cooked

<<<<<<< HEAD
    # Assume OS 1.0 functionality for these overrides.

    def _image_id_from_req_data(self, data):
        return data['server']['imageId']

    def _flavor_id_from_req_data(self, data):
        return data['server']['flavorId']
=======

def create_resource():
    metadata = {
        "attributes": {
            "zone": ["id", "api_url", "name", "capabilities"],
        },
    }

    serializers = {
        'application/xml': wsgi.XMLDictSerializer(xmlns=wsgi.XMLNS_V10,
                                                  metadata=metadata),
    }

    return wsgi.Resource(Controller(), serializers=serializers)
>>>>>>> dcb0d38a
<|MERGE_RESOLUTION|>--- conflicted
+++ resolved
@@ -21,17 +21,14 @@
 from nova import exception
 from nova import flags
 from nova import log as logging
-<<<<<<< HEAD
 
 from nova.compute import api as compute
-=======
-from nova.api.openstack import common
-from nova.api.openstack import wsgi
->>>>>>> dcb0d38a
 from nova.scheduler import api
 
 from nova.api.openstack import create_instance_controller as controller
 from nova.api.openstack import common
+from nova.api.openstack import wsgi
+
 
 FLAGS = flags.FLAGS
 
@@ -65,16 +62,12 @@
     return wrapped
 
 
-<<<<<<< HEAD
 class Controller(controller.OpenstackCreateInstanceController):
-
-    _serialization_metadata = {
-        'application/xml': {
-            "attributes": {
-                "zone": ["id", "api_url", "name", "capabilities"]}}}
-=======
-class Controller(object):
->>>>>>> dcb0d38a
+    """Controller for Zone resources. Since we can also create instances
+    via /zone/boot, this controller is derived from
+    OpenstackCreateInstanceController, which contains all the logic for
+    doing that (shared with Servers).
+    """
 
     def __init__(self):
         self.compute_api = compute.API()
@@ -118,34 +111,26 @@
         api.zone_delete(req.environ['nova.context'], zone_id)
         return {}
 
-<<<<<<< HEAD
-    def create(self, req):
+    def create(self, req, body):
         """Create a child zone entry."""
-=======
-    def create(self, req, body):
->>>>>>> dcb0d38a
         context = req.environ['nova.context']
         zone = api.zone_create(context, body["zone"])
         return dict(zone=_scrub_zone(zone))
 
-<<<<<<< HEAD
-    def update(self, req, id):
+    def update(self, req, id, body):
         """Update a child zone entry."""
-=======
-    def update(self, req, id, body):
->>>>>>> dcb0d38a
         context = req.environ['nova.context']
         zone_id = int(id)
         zone = api.zone_update(context, zone_id, body["zone"])
         return dict(zone=_scrub_zone(zone))
 
-    def boot(self, req):
+    def boot(self, req, body):
         """Creates a new server for a given user while being Zone aware.
 
         Returns a reservation ID (a UUID).
         """
-        extra_values, result = \
-                self.create_instance(req, self.compute_api.create_all_at_once)
+        extra_values, result = self.create_instance(req, body,
+                                    self.compute_api.create_all_at_once)
         if extra_values is None:
             return result  # a Fault.
 
@@ -175,7 +160,6 @@
                 blob=cipher_text))
         return cooked
 
-<<<<<<< HEAD
     # Assume OS 1.0 functionality for these overrides.
 
     def _image_id_from_req_data(self, data):
@@ -183,7 +167,7 @@
 
     def _flavor_id_from_req_data(self, data):
         return data['server']['flavorId']
-=======
+
 
 def create_resource():
     metadata = {
@@ -197,5 +181,9 @@
                                                   metadata=metadata),
     }
 
-    return wsgi.Resource(Controller(), serializers=serializers)
->>>>>>> dcb0d38a
+    deserializers = {
+        'application/xml': controller.ServerXMLDeserializer(),
+    }
+
+    return wsgi.Resource(Controller(), serializers=serializers,
+                         deserializers=deserializers)